--- conflicted
+++ resolved
@@ -12,11 +12,7 @@
 # Ensure that GraphViz is installed correctly.
 sudo pip install pygraphviz --install-option="--include-path=/usr/include/graphviz" --install-option="--library-path=/usr/lib/graphviz/"
 
-<<<<<<< HEAD
-pip install --user -r requirements/dev.txt
-=======
 pip install -r requirements/dev.txt
->>>>>>> 3b67fa38
 
 psql -U postgres -tc "SELECT 1 FROM pg_database WHERE datname = 'lookit'" | grep -q 1 || psql -U postgres -c "CREATE DATABASE lookit"
 
