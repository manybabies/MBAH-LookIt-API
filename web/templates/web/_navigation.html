--- conflicted
+++ resolved
@@ -1,9 +1,6 @@
 {% load bootstrap3 %}
-<<<<<<< HEAD
 {% load i18n %}
 
-=======
->>>>>>> c6e7276d
 <nav class="navbar-default navbar-static-top">
   <div class="container">
     <div class="navbar-header">
@@ -38,15 +35,9 @@
         <ul class="nav navbar-nav navbar-right">
           {% if user.is_authenticated %}
             {% if user.is_researcher %}
-<<<<<<< HEAD
-              <li><a href="{% url 'web:participant-update' %}">{% trans "Participant account" %}</a></li>
+              <li><a href="{% url 'accounts:manage-account' %}">{% trans "My Account"%}</a></li>
             {% else %}
-              <li><a href="{% url 'web:participant-update' %}">{% trans "Hi" %} {{ user.nickname }}</a></li>
-=======
-              <li><a href="{% url 'accounts:manage-account' %}">My Account</a></li>
-            {% else %}
-              <li><a href="{% url 'accounts:manage-account' %}">Hi {{ user.nickname }}</a></li>
->>>>>>> c6e7276d
+              <li><a href="{% url 'accounts:manage-account' %}">{% trans "Hi" %} {{ user.nickname }}</a></li>
             {% endif %}
             <li><a href="{% url 'logout' %}">{% trans "Logout" %}</a></li>
           {% else %}
