--- conflicted
+++ resolved
@@ -3728,17 +3728,11 @@
 msgstr "以上の声明は2018年6月に最終更新されました。"
 
 #: web/templates/web/resources.html:14
-<<<<<<< HEAD
-msgid "<h3 class=\"subheading\">Find a developmental lab near you</h3>"
-msgstr ""
-"<h3 class=\"subheading\">この情報は英語圏の方のみ対象となります　Find a "
-"developmental lab near you</h3>"
-=======
 msgid "Find a developmental lab near you"
 msgstr ""
 "この情報は英語圏の方のみ対象となります　Find a "
 "developmental lab near you"
->>>>>>> 11094651
+
 
 #: web/templates/web/scientists.html:10
 msgid "Meet the Children Helping Science team"
