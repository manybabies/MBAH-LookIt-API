--- conflicted
+++ resolved
@@ -2907,7 +2907,7 @@
 
 #: web/templates/web/faq.html:745
 msgid "Visit our"
-msgstr "&nbsp;"
+msgstr "NO NEED TO TRANSLATE"
 
 #: web/templates/web/faq.html:747
 msgid ""
@@ -4085,57 +4085,1349 @@
 msgid "Email preferences saved."
 msgstr "メール設定が保存されました。"
 
-<<<<<<< HEAD
 #: web/views.py:655
-#, python-brace-format
-msgid ""
-"The study {study.name} is not currently collecting data - the study is "
-"either completed or paused. If you think this is an error, please contact "
-"{study.contact_info}"
-msgstr ""
-"研究・調査「 {study.name} 」は現在データ収集を行っていません（データ収集が完"
-"了したか、停止されているためです）。この状態がエラーだと思われる場合は、以下"
-"までご連絡ください。 {study.contact_info}"
-
-#~ msgid ""
-#~ "Your child is older than the recommended age range for this study. You're "
-#~ "welcome to try the study anyway, but we won't be able to use the "
-#~ "collected data in our research."
-#~ msgstr ""
-#~ "あなたのお子さんは、この研究・調査の推奨年齢範囲を超えています。この研究・"
-#~ "調査に参加してみていただくのは大歓迎ですが、収集したデータを研究・調査に使"
-#~ "うことはできません。"
-
-#~ msgid ""
-#~ "Your child is still younger than the recommended age range for this "
-#~ "study. If you can wait until he or she is old enough, we'll be able to "
-#~ "use the collected data in our research!"
-#~ msgstr ""
-#~ "あなたのお子さんは、この研究・調査の対象年齢よりも幼いようです。対象となる"
-#~ "年齢になるまでお待ちいただければ、収集したデータを研究・調査に使わせていた"
-#~ "だくことができます！"
-
-#~ msgid ""
-#~ " Your child does not meet the eligibility criteria listed for this study. "
-#~ "You're welcome to try the study anyway, but we won't be able to use the "
-#~ "collected data in our research. Please contact the study researchers "
-#~ "%(contact)s if you feel this is in error. "
-#~ msgstr ""
-#~ "あなたのお子さんは、この研究・調査への参加資格を満たしていません。そのた"
-#~ "め、収集されたデータを実際の研究・調査に使うことはできませんが、その場合で"
-#~ "も研究・調査に参加してみることは可能です (歓迎します！)。もしこの記載が誤"
-#~ "りだと思われる場合は、担当する研究者 %(contact)s にお問い合わせください。"
-
-#~ msgid "The Scientists"
-#~ msgstr "科学者たち"
-
-#~ msgid "My account"
-#~ msgstr "マイアカウント"
-
-#~ msgid "My past studies"
-#~ msgstr "過去の調査"
-=======
+msgid "The study {study.name} is not currently collecting data - the study is either completed or paused. If you think this is an error, please contact {study.contact_info}"
+msgstr "研究・調査「 {study.name} 」は現在データ収集を行っていません（データ収集が完了したか、停止されているためです）。この状態がエラーだと思われる場合は、以下までご連絡ください。 {study.contact_info}"
+
+#: studies/fields.py:72
+msgid "Hebrew"
+msgstr "ヘブライ語"
+
+#: web/templates/web/contact.html:10
+msgid "Technical difficulties"
+msgstr "技術的な問題点"
+
+#: web/templates/web/contact.html:17
+msgid "Questions about the studies"
+msgstr "研究・調査に関する質問"
+
+#: web/templates/web/contact.html:23 web/templates/web/privacy.html:161
+msgid "For researchers"
+msgstr "研究者の方々"
+
+#: web/templates/web/faq.html:10 web/templates/web/garden/about.html:14
+msgid "Frequently Asked Questions"
+msgstr "よくある質問"
+
+#: web/templates/web/faq.html:12
+msgid "Participation"
+msgstr "参加"
+
+#: web/templates/web/faq.html:22
+msgid "What is a 'study' about cognitive development?"
+msgstr "認知発達に関する「研究・調査」とは？"
+
+#: web/templates/web/faq.html:184
+msgid "How do we provide consent to participate?"
+msgstr "参加への同意はどのようにすればいいですか？"
+
+#: web/templates/web/faq.html:215
+msgid "How is our information kept secure and confidential?"
+msgstr "情報の安全性・機密性はどうやって保たれますか？"
+
+#: web/templates/web/faq.html:239
+msgid "Who will see our video?"
+msgstr "録画データを見るのはどんな人ですか？"
+
+#: web/templates/web/faq.html:269
+msgid "What information do researchers use from our video?"
+msgstr "研究者は録画データのどのような情報を使うのですか？"
+
+#: web/templates/web/faq.html:278
+msgid "For children under about two years old, we usually design our studies to let their eyes do the talking! We're interested in where on the screen your child looks and/or how long your child looks at the screen rather than looking away. Our calibration videos (example shown below) help us get an idea of what it looks like when your child is looking to the right or the left, so we can code the rest of the video."
+msgstr "2歳未満のお子さんの場合、研究・調査は通常、「お子さんの目に語ってもらう」ようにデザインされます！　私たちは、お子さんが画面のどこを見ているのか、あるいは、どのくらいの時間目をそらさずに画面を見ているのかということに関心があります。キャリブレーションビデオ（下記に例があります）は、お子さんが画面の右側や左側を見ているときにどのようにカメラに映るかを把握するのに役立ちます。これにより、残りの録画記録をデータ化することができます。"
+
+#: web/templates/web/faq.html:290
+msgid "Here's an example of a few children watching our calibration video--it's easy to see that they look to one side and then the other."
+msgstr "こちらは、キャリブレーションビデオを見ているときのお子さんの様子の例です。お子さんが画面の左右一方を見た後に、もう一方を見ている様子がよくわかります。"
+
+#: web/templates/web/faq.html:302
+msgid "Your child's decisions about where to look can give us lots of information about what he or she understands. Here are some of the techniques labs use to learn more about how children learn."
+msgstr "こに目を向けるかというお子さんの選択は、お子さんが何を理解しているかについて多くの情報を与えてくれます。ここでは、お子さんがどのように学ぶかについて、研究室で用いられているいくつかの手法を紹介します。"
+
+#: web/templates/web/faq.html:304
+msgid "Habituation"
+msgstr "馴化・脱馴化法（Habituation）"
+
+#: web/templates/web/faq.html:308
+msgid "Violation of expectation"
+msgstr "期待違反法"
+
+#: web/templates/web/faq.html:310
+msgid "Infants and children already have rich expectations about how events work. Children (and adults for that matter) tend to look longer at things they find surprising, so in some cases, we can take their looking times as a measure of how surprised they are."
+msgstr "赤ちゃんや子どもは、出来事がどのように起こるのかについて、すでに豊かな期待感をもっています。子どもたち（そして大人も）には、驚くような事象をより長く見る傾向があるので、場合によっては、子どもたちがどのくらい驚いているかを測る指標として、画面への注視時間を用いることがあります。"
+
+#: web/templates/web/faq.html:312
+msgid "Preferential looking"
+msgstr "選好注視法"
+
+#: web/templates/web/faq.html:314
+msgid "Even when they seem to be passive observers, children are making lots of decisions about where to look and what to pay attention to. In this technique, we present children with a choice between two side-by-side images or videos, and see if children spend more time looking at one of them. We may additionally play audio that matches one of the videos. The video below shows a participant looking to her left when asked to 'find clapping'; the display she's watching is shown at the top."
+msgstr "子どもたちは、受動的な観察者のように見えたとしても、どこを見て、何に注目するかについて多くの選択をしています。この手法では、２つの画像や動画を左右に並べて提示し、どちらか一方を長くみるかどうかを調べます。また、どちらかの動画に合わせた音声を流すこともあります。下の動画は、「パチパチしているのを見つけて」と聞かれたときに、研究・調査に参加している子どもが画面の左側を見ている様子を表しています。"
+
+#: web/templates/web/faq.html:325
+msgid "Predictive looking"
+msgstr "予期的注視法"
+
+#: web/templates/web/faq.html:327
+msgid "Children can often make sophisticated predictions about what they expect to see or hear next. One way we can see those predictions in young children is to look at their eye movements. For example, if a child sees a ball roll behind a barrier, she may look to the other edge of the barrier, expecting the ball to emerge there. We may also set up artificial predictive relationships--for instance, the syllable 'da' means a toy will appear at the left of the screen, and 'ba' means a toy will appear at the right. Then we can see whether children learn these relationships, and how they generalize, by watching where they look when they hear a syllable."
+msgstr "子どもたちは、次に何を見たり聞いたりするかについて、しばしば高度な予測をすることができます。幼い子どもによるこうした予測を調べる手法のひとつに、目の動きを見るというものがあります。例えば、遮蔽物の後ろ側をボールが転がっていく様子を子どもが見ているとしましょう。このとき、子どもは遮蔽物の反対側の端を見て、そこからボールが出てくることを期待するかもしません。ほかにも、人工的な予測関係を設定することもあります。例えば、「ダ」という音節は、おもちゃが画面の左側に表示されることを意味し、「バ」という音節は、反対に右側に表示されることを意味するとしましょう。このとき、どちらかの音節を聴いたときに子どもがどこを見ているかを観察することによって、子どもが音とおもちゃが表示される側との関係性を学んでいるかどうか、そして、そのような関係性をどのように般化しているかを調べることができます。"
+
+#: web/templates/web/faq.html:330
+msgid "Older children may simply be able to answer spoken questions about what they think is happening. For instance, in a recent study, two women called an object two different made-up names, and children were asked which is the correct name for the object."
+msgstr "年長の子どもたちは、何が起こっていると思うかについての自分の考えを口頭で答えることができるでしょう。例えば、最近のある研究では、２人の女性がある対象物を２通りの異なる人工語で呼んだ後、どちらがその対象物の正しい名前かを子どもに尋ねるという研究・調査を行いました。"
+
+#: web/templates/web/faq.html:342
+msgid "Another way we can learn about how older children (and adults) think is to measure their reaction times. For instance, we might ask you to help your child learn to press one key when a circle appears and another key when a square appears, and then look at factors that influence how quickly they press a key."
+msgstr "年長の子ども（と大人）がどのように考えているかを調べるためのもうひとつの手法は、反応時間を計測することです。例えば、丸が現れたらあるキーを押し、四角が現れたら別のキーを押すことを子どもに伝えてもらい、キーを押す速度に影響する要因を探すことがあります。"
+
+#: web/templates/web/faq.html:151
+msgid "Why are you running studies online instead of in person?"
+msgstr "どうして対面ではなくオンラインで研究・調査を行っているのですか？"
+
+#: web/templates/web/faq.html:355
+msgid "My child wasn't paying attention, or we were interrupted. Can we try the study again?"
+msgstr "子どもの注意が逸れてしまったり、課題を中断したりしてしまいました。もう一回研究・調査に参加することはできますか？"
+
+#: web/templates/web/faq.html:364
+msgid "Certainly--thanks for your dedication! You may see a warning that you have already participated in the study when you go to try it again, but you can ignore it. You don't need to tell us that you tried the study before; we'll have a record of your previous participation."
+msgstr "もちろんです。ご協力に感謝いたします！　再度課題を実施すると、「あなたはこの研究・調査にすでに参加したことがあります」と警告が表示されるかもしれませんが、無視していただいて構いません。また、あなたの以前の参加情報は記録されていますので、過去に同じ研究・調査に参加したことを伝える必要もありません。"
+
+#: web/templates/web/faq.html:377
+msgid "My child is outside the age range. Can he/she still participate in this study?"
+msgstr "子どもは対象年齢の範囲外です。それでも研究・調査に参加することはできますか？"
+
+#: web/templates/web/faq.html:386
+msgid "Sure! We may not be able to use his or her data in our research directly, but if you're curious you're welcome to try the study anyway. (Sometimes big siblings really want their own turn!) If your child is just below the minimum age for a study, however, we encourage you to wait so that we'll be able to use the data."
+msgstr "もちろんです！　そのお子さんのデータを研究・調査に直接用いることはできないかもしれませんが、もしご興味があるようでしたら、研究・調査にぜひ参加してみてください（実際に、上のご兄姉が「自分もやりたい！」と要求する場合もあります）。ただし、お子さんが研究・調査の対象最低年齢を下回っている場合、データを研究・調査に利用できるように、対象年齢になるまでお待ちいただくことをお勧めします。"
+
+#: web/templates/web/faq.html:399
+msgid "My child was born prematurely. Should we use his/her adjusted age?"
+msgstr "子どもは早産で生まれました。実際の月齢ではなく、修正月齢を使った方がいいですか？"
+
+#: web/templates/web/faq.html:408
+msgid "For study eligibility, we usually use the child's chronological age (time since birth), even for premature babies. If adjusted age is important for a particular study, we will make that clear in the study eligibility criteria."
+msgstr "研究・調査の対象になるかどうかについては、通常、早産児であっても子どもの実際の月齢（出産からの時間）を使用しています。特定の研究・調査において修正月齢が重要となる場合には、研究・調査への参加資格の基準を説明する際にそのことを明記します。"
+
+#: web/templates/web/faq.html:421
+msgid "Our family speaks a language other than English at home. Can my child participate?"
+msgstr "私たちの家庭では、英語以外の言語を話します。その場合でも子どもは研究・調査に参加できますか？"
+
+#: web/templates/web/faq.html:430
+msgid "Sure! Right now, instructions for children and parents are written only in English, so some of them may be confusing to a child who does not hear English regularly. However, you're welcome to try any of the studies and translate for your child if you can. If it matters for the study whether your child speaks any languages besides English, we'll ask specifically. You can also indicate the languages your child speaks or is learning to speak on your demographic survey."
+msgstr "もちろんです！　 現時点では、お子さんと保護者の方への説明書は英語でしか書かれていません。したがって、日常的に英語にふれていないお子さんの場合、戸惑うこともあるかもしれません。しかし、もしよかったら、いずれかの研究・調査に参加して、お子さんのために翻訳にトライしていただけると嬉しく思います。もしお子さんが英語以外の言語を話すかどうかが研究・調査の実施にあたって重要となる場合には、そのことについて具体的にお尋ねします。また、人口統計に関する質問欄にて、お子さんが話したり聞いたりしている言語について記入することもできます。"
+
+#: web/templates/web/faq.html:443
+msgid "My child has been diagnosed with a developmental disorder or has special needs. Can he/she still participate?"
+msgstr "子どもが発達障害の診断を受けていたり、特別な支援が必要だったりする場合でも、研究・調査に参加できますか？"
+
+#: web/templates/web/faq.html:466
+msgid "I have multiple children in the age range for a study. Can they participate together?"
+msgstr "研究・調査の対象年齢に該当する子どもが２人以上います。みんな一緒に研究・調査に参加してもいいですか？"
+
+#: web/templates/web/faq.html:475
+msgid "If possible, we ask that each child participate separately. When children participate together they generally influence each other. That's a fascinating subject in its own right but usually not the focus of our research."
+msgstr "可能であれば、それぞれのお子さんに別々に参加していただくようお願いいたします。一般的に、複数の子どもたちが一緒に研究・調査に参加すると、子どもたちの間でお互いに影響を与え合ってしまします。そのこと自体が興味深いテーマではあるのですが、通常は、研究・調査の目的はこの点にはありません。"
+
+#: web/templates/web/faq.html:488
+msgid "But I've heard that young children should avoid 'screen time.'"
+msgstr "幼い子どもは、デジタル画面を見る時間を避けるべきだと聞きましたが？"
+
+#: web/templates/web/faq.html:510
+msgid "Will we be paid for our participation?"
+msgstr "研究・調査に参加したら、何か報酬がもらえるのでしょうか？"
+
+#: web/templates/web/faq.html:518
+msgid "Some research groups provide gift cards or other compensation for completing their studies, and others rely on volunteers. (This often depends on the rules of the university that's doing the research.) This information will be listed on the study description page."
+msgstr "研究によっては、研究・調査への参加終了時にギフトカードなどの報酬が提供されることもありますが、ボランティアでの参加となる場合もあります（研究・調査を実施している大学の規則によって異なることが多いです）。報酬の有無についての情報は、研究・調査についての説明ページに記載されています。"
+
+#: web/templates/web/faq.html:643
+msgid "Technical"
+msgstr "技術的なことについて"
+
+#: web/templates/web/faq.html:652
+msgid "What browsers are supported?"
+msgstr "対応しているウェブブラウザは何ですか？"
+
+#: web/templates/web/faq.html:672
+msgid "Can we do a study on my phone or tablet?"
+msgstr "スマートフォンやタブレットで研究・調査に参加することはできますか？"
+
+#: web/templates/web/privacy.html:9
+msgid "Privacy statement"
+msgstr "プライバシーに関する声明"
+
+#: web/templates/web/privacy.html:11
+msgid "Introduction"
+msgstr "はじめに "
+
+#: web/templates/web/privacy.html:19
+msgid "For participants"
+msgstr "研究・調査に参加する皆さまへ"
+
+#: web/templates/web/privacy.html:28 web/templates/web/privacy.html:162
+msgid "What personal information we collect"
+msgstr "収集する個人情報"
+
+#: web/templates/web/privacy.html:30
+msgid "We collect the following kinds of personal information:"
+msgstr "Lookitでは、以下のような個人情報を収集します。"
+
+#: web/templates/web/privacy.html:45 web/templates/web/privacy.html:169
+msgid "How we collect personal information about you"
+msgstr "個人情報の収集方法"
+
+#: web/templates/web/privacy.html:53 web/templates/web/privacy.html:194
+msgid "When we share your personal information"
+msgstr "個人情報を共有する場合"
+
+#: web/templates/web/privacy.html:56
+msgid "When you participate in a Lookit study, we share the following information with the research group conducting the study:"
+msgstr "あなたがLookitを用いた研究・調査に参加した場合、以下の情報がその研究・調査を実施している研究グループと共有されます。"
+
+#: web/templates/web/privacy.html:68
+msgid "Your email address is not shared directly with the research group, although they can contact you via Lookit in accordance with your contact preferences."
+msgstr "あなたのメールアドレスが研究グループに直接共有されることはありませんが、研究グループはあなたの連絡先設定に応じて、Lookitを介してあなたに連絡を取ることができます。"
+
+#: web/templates/web/privacy.html:89 web/templates/web/privacy.html:176
+msgid "How we use your personal information"
+msgstr "個人情報の利用方法"
+
+#: web/templates/web/privacy.html:92
+msgid "We may use your personal information (account, child, demographic, and study data) for a variety of purposes, including to:"
+msgstr "あなたの個人情報（アカウントに関するデータ、お子さんに関するデータ、人口統計に関するデータ、研究・調査に関するデータ）は、以下のような目的で使用されることがあります。"
+
+#: web/templates/web/privacy.html:120
+msgid "There are some basic rules about how personal information may be used that all Lookit researchers agree to, including:"
+msgstr "個人情報の利用方法については、Lookitを使うすべての研究者が同意する以下のような基本の規則があります。"
+
+#: web/templates/web/privacy.html:135 web/templates/web/privacy.html:198
+msgid "How your information is stored and secured"
+msgstr "個人情報の保存・保護方法"
+
+#: web/templates/web/privacy.html:150 web/templates/web/privacy.html:211
+msgid "How long we keep your personal information"
+msgstr "個人情報の保持期間"
+
+#: web/templates/web/privacy.html:179
+msgid "We use your personal information for a number of legitimate purposes, including the performance of contractual obligations. Specifically, we use your personal information to:"
+msgstr "あなたの個人情報は、契約義務の履行を含む多くの正当な目的のために利用されます。具体的には、個人情報は以下のような目的で利用されます。"
+
+#: web/templates/web/privacy.html:196
+msgid "We do not share your personal information with any third parties."
+msgstr "あなたの個人情報が第三者と共有されることはありません。"
+
+#: web/templates/web/privacy.html:220
+msgid "For everyone"
+msgstr "すべての皆さまへ"
+
+#: web/templates/web/privacy.html:221
+msgid "Rights for individuals in the European Economic Area"
+msgstr "欧州経済領域（European Economic Area）における個人の権利"
+
+#: web/templates/web/privacy.html:246
+msgid "You are under no statutory or contractual obligation to provide any personal data to us."
+msgstr "あなたには、私たちに個人情報を提供する法的または契約上の一切の義務はありません。"
+
+#: web/templates/web/privacy.html:248
+msgid "Additional Information"
+msgstr "その他の情報"
+
+#: web/templates/web/privacy.html:255
+msgid "The controller for your personal information is MIT. We can be contacted at dataprotection@mit.edu."
+msgstr "個人情報の管理者はマサチューセッツ工科大学（MIT）です。連絡先は dataprotection@mit.edu となります。"
+
+#: web/templates/web/privacy.html:257
+msgid "This policy was last updated in June 2018."
+msgstr "以上の声明は2018年6月に最終更新されました。"
+
+#: web/templates/web/home.html:39
+msgid "Participate in a Study"
+msgstr "研究・調査に参加する"
+
+#: accounts/forms.py:326
+msgid "If the answer varies or needs more explanation, you can tell us more below."
+msgstr "回答が複数にまたがる場合や、より詳細な説明が必要となる場合は、以下で詳しくお聞かせください。"
+
+#: accounts/forms.py:329
+msgid "Please select the appropriate responses for everyone in your children's immediate family."
+msgstr "お子さんのご家族について、該当する回答をお選びください。"
+
+#: accounts/forms.py:357
+msgid "Share more about your family's race, ethnicity, or origin:"
+msgstr "ご家族の人種、民族、出身地について詳しく教えてください。"
+
+#: accounts/forms.py:360
+msgid "Share more about your children's parents/guardians:"
+msgstr "お子さんの保護者について詳しく教えてください。"
+
+#: accounts/forms.py:427
+msgid "Most research studies are designed for a general age range, but some focus on a particular group of children. The choices you make below are used to show you studies that are designed for children with these characteristics."
+msgstr "ほとんどの研究・調査は、多くの年齢層を対象としていますが、中には特定のグループの子どもたちに焦点を当てたものもあります。以下の選択肢は、お子さんにあった研究・調査を表示するために使用されます。"
+
+#: accounts/forms.py:457
+msgid "All studies"
+msgstr "すべての研究・調査"
+
+#: accounts/forms.py:458
+msgid "Studies happening right now"
+msgstr "現在行われている研究・調査"
+
+#: accounts/forms.py:459
+msgid "Scheduled studies"
+msgstr "予定されている研究・調査"
+
+#: accounts/forms.py:462
+msgid "Find studies for..."
+msgstr "研究・調査を探す (年齢別)："
+
+#: accounts/forms.py:463
+msgid "babies (under 1)"
+msgstr "乳児（１歳未満）"
+
+#: accounts/forms.py:464
+msgid "toddlers (1-2)"
+msgstr "幼児（１～２歳）"
+
+#: accounts/forms.py:465
+msgid "preschoolers (3-4)"
+msgstr "未就学児（３～４歳）"
+
+#: accounts/forms.py:466
+msgid "school-age kids (5-17)"
+msgstr "学齢児童（５～１７歳）"
+
+#: accounts/forms.py:467
+msgid "adults (18+)"
+msgstr "成人（１８歳以上）"
+
+#: accounts/forms.py:477
+msgid "Hide Studies We've Done"
+msgstr "既に実施した研究・調査を非表示にする"
+
+#: accounts/forms.py:516
+msgid "Lookit studies"
+msgstr "Lookitの研究・調査"
+
+#: accounts/forms.py:517
+msgid "External studies"
+msgstr "外部の研究・調査"
+
+#: accounts/models.py:45
+msgid "open response"
+msgstr "自由記述"
+
+#: accounts/models.py:465
+msgid "Another number, or explain below"
+msgstr "他の数字を記載するか、以下で説明を加えてください。"
+
+#: accounts/models.py:685
+msgid "and"
+msgstr "と"
+
+#: accounts/templates/accounts/_account-navigation.html:21
+msgid "Continue to Study"
+msgstr "研究・調査を続ける"
+
+#: accounts/templates/accounts/_account-navigation.html:23
+msgid "Go on to"
+msgstr "に進む"
+
+#: accounts/templates/accounts/_account-navigation.html:29
+msgid "Find Another Study"
+msgstr "別の研究・調査を探す"
+
+#: accounts/templates/accounts/_account-navigation.html:31
+msgid "Find a Study Now"
+msgstr "今すぐ研究・調査を探す"
+
+#: accounts/templates/accounts/_account-navigation.html:35
+msgid "See all available studies."
+msgstr "参加可能なすべての研究・調査を表示する。"
+
+#: accounts/templates/accounts/account-update.html:54
+msgid "It looks like you were in the middle of setting up two factor authentication, but didn't complete the process. You can capture the QR code here, verify with a one-time password, and finish the process."
+msgstr "二段階認証の設定途中で処理が完了していないようです。QRコードを読み込み、一時的なパスワードを認証することで、処理を終了することができます。"
+
+#: accounts/templates/accounts/participant_detail.html:86
+msgid "No Response"
+msgstr "無回答"
+
+#: web/templates/web/contact.html:13
+msgid "To report any technical difficulties during participation, please contact our team by email at "
+msgstr "研究・調査への参加中に技術的な問題等がありましたら、電子メールでご連絡ください："
+
+#: web/templates/web/contact.html:14 web/templates/web/contact.html:20
+#: web/templates/web/contact.html:29 web/templates/web/contact.html:33
+msgid "."
+msgstr "."
+
+#: web/templates/web/contact.html:20
+msgid "If you have any questions or concerns about the studies, please first check our FAQ. With any additional questions, please contact us at "
+msgstr "研究・調査の内容に関するご質問やご不明な点については、まず「よくあるご質問」をご覧ください。その他のご質問は、こちらにご連絡ください："
+
+#: web/templates/web/contact.html:26
+msgid "Lookit is available to all developmental researchers, and the code is entirely open- To learn more about running your own studies or contributing, please check out the "
+msgstr "Lookitはすべての開発研究者が利用でき、プログラムは完全にオープンソースです。研究の実施や貢献についての詳細は、こちらをご覧ください："
+
+#: web/templates/web/contact.html:29 web/templates/web/faq.html:746
+msgid "documentation"
+msgstr "ドキュメント"
+
+#: web/templates/web/contact.html:32
+msgid "Several initial test studies of a prototype Lookit platform were completed in 2015; you can read about the results, and strengths and limitations of the platform, in "
+msgstr "Lookitプラットフォームにおけるプロトタイプのいくつかの初期テストは2015年に完了しました。テストの結果やプラットフォームの強味・限界については、こちらをご覧ください："
+
+#: web/templates/web/contact.html:33
+msgid "these papers"
+msgstr "関連する研究論文"
+
+#: web/templates/web/faq.html:49
+msgid "Why participate in developmental research?"
+msgstr "なぜ発達研究に参加するのですか？"
+
+#: web/templates/web/faq.html:75
+msgid "What happens when my child participates in a research study?"
+msgstr "子どもが研究・調査に参加すると、何が起きますか？"
+
+#: web/templates/web/faq.html:106
+msgid "Who creates the studies?"
+msgstr "誰が研究・調査を作成しているのですか？"
+
+#: web/templates/web/faq.html:129
+msgid "Who will my child and I meet when we do a study involving a scheduled video chat?"
+msgstr "ビデオチャットを含む研究・調査を行う場合、私と子どもは誰に会うのでしょうか？"
+
+#: web/templates/web/faq.html:559
+msgid "Can I learn the results of the research my child does?"
+msgstr "自分の子どもが参加した研究・調査の成果を知ることはできますか？"
+
+#: web/templates/web/faq.html:582
+msgid "I love this. How do I share this site?"
+msgstr "Lookitが気に入りました。このウェブサイトを他の人たちと共有するにはどうすればいいですか？"
+
+#: web/templates/web/faq.html:605
+msgid "What is the Parent Researcher Collaborative (PaRC)?"
+msgstr "親・研究者の共同コミュニティ (Parent Researcher Collaborative: PaRC) とは何ですか？"
+
+#: web/templates/web/faq.html:627
+msgid "How can I contact you?"
+msgstr "どのようにして担当者に連絡をとったらよいでしょうか？"
+
+#: web/templates/web/faq.html:693
+msgid "My study isn't working, what can I do?"
+msgstr "研究・調査がうまく動作していないようです。どうしたらよいですか？"
+
+#: web/templates/web/faq.html:714
+msgid "What security measures do you implement?"
+msgstr "Lookitではどのようなセキュリティ対策を講じていますか？"
+
+#: web/templates/web/faq.html:728
+msgid "For Researchers"
+msgstr "研究者の皆さんへ"
+
+#: web/templates/web/faq.html:737
+msgid "How can I list my study?"
+msgstr "研究・調査をLookitプラットフォーム上に掲載するにはどうしたらよいですか？"
+
+#: web/templates/web/faq.html:765
+msgid "Where can I discuss best practices for online research with other researchers?"
+msgstr "オンライン研究・調査のより良いやり方 について他の研究者と議論したい場合、どうすればよいでしょうか？"
+
+#: web/templates/web/home.html:34
+msgid "Powered by Lookit"
+msgstr "提供：Lookit"
+
+#: web/templates/web/home.html:36
+msgid "Fun for Families, Serious for Science"
+msgstr "家族で楽しく、科学についてしっかりと知りたい方へ"
+
+#: web/templates/web/home.html:50
+msgid "Help Science"
+msgstr "科学を助ける"
+
+#: web/templates/web/home.html:52
+msgid "This website has studies you and your child can participate in from your home, brought to you by researchers from universities around the world!"
+msgstr "このwebサイトには、世界中の大学の研究者がお届けする、ご自宅から親子で参加できる研究・調査が掲載されています！"
+
+#: web/templates/web/home.html:57
+msgid "From Home"
+msgstr "ご家庭から"
+
+#: web/templates/web/home.html:59
+msgid "You and your child use your computer to participate. Some studies can also be done on a tablet or phone."
+msgstr "パソコンを使って親子で研究・調査に参加。タブレットやスマートフォンを使って参加できる研究・調査も一部あります。"
+
+#: web/templates/web/home.html:64
+msgid "With Fun Activities"
+msgstr "楽しい活動と一緒に"
+
+#: web/templates/web/home.html:66
+msgid "Many studies are either short games, or listening to a story and answering questions about it. Some are available at any time, and others are a scheduled video chat with a researcher."
+msgstr "多くの研究・調査は、短いゲーム形式の課題、またはお話を聞いて質問に答える課題です。いつでも参加できるものもあれば、研究者とオンラインミーティングの日程調整をする場合もあります。"
+
+#: web/templates/web/demographic-data-update.html:21
+msgid "If the \\"
+msgstr "もし \\"
+
+#: web/templates/web/demographic-data-update.html:24
+msgid "You can click the \\"
+msgstr "以下をクリックしてください： \\"
+
+#: web/templates/web/demographic-data-update.html:25
+msgid "click here"
+msgstr "こちらをクリックしてください"
+
+#: web/templates/web/demographic-data-update.html:26
+msgid "to review the requirements for"
+msgstr "要件を確認するには"
+
+#: web/templates/web/demographic-data-update.html:32
+msgid "Welcome to Children Helping Science! Before you take your first study, we are asking you to share some information about your family."
+msgstr "「科学を助ける子どもたち」へようこそ！実際の研究・調査に参加する前に、あなたのご家庭についての情報を教えてください。"
+
+#: web/templates/web/demographic-data-update.html:36
+msgid "Welcome to Children Helping Science! Before you continue to the main study"
+msgstr "「科学を助ける子どもたち」へようこそ！実際の研究・調査に進む前に、"
+
+#: web/templates/web/demographic-data-update.html:36
+msgid "we are asking you to share some information about your family."
+msgstr "あなたのご家族についての情報を教えてください。"
+
+#: web/templates/web/demographic-data-update.html:40
+msgid "Use this form to share more information about your family. When you are ready to move on, you can click the \\"
+msgstr "こちらのフォームを使ってあなたのご家族についてのさらに詳しい情報をお寄せください。次のステップに進むには、以下をクリックしてください： \\"
+
+#: web/templates/web/participant-signup.html:18
+msgid "To make a researcher account, please use"
+msgstr "研究者アカウントを作成するには、以下をご使用ください："
+
+#: web/templates/web/participant-signup.html:20
+msgid "this registration form"
+msgstr "登録フォーム"
+
+#: web/templates/web/participant-signup.html:21
+msgid "instead."
+msgstr "その代わり"
+
+#: web/templates/web/studies-history.html:145
+msgid "You have not yet participated in any Lookit studies."
+msgstr "あなたはまだLookitの研究・調査に参加したことがありません。"
+
+#: web/templates/web/studies-history.html:147
+msgid "You have not yet participated in any external studies."
+msgstr "あなたはまだ外部の研究・調査に参加したことがありません。"
+
+#: web/templates/web/studies-list.html:27
+msgid "Clear"
+msgstr "削除する"
+
+#: web/templates/web/studies-list.html:60
+msgid "No studies found."
+msgstr "研究・調査が見つかりません。"
+
+#: web/templates/web/base.html:16 web/templates/web/home.html:33
+msgid "Children Helping Science"
+msgstr "科学を助ける子どもたち"
+
+#: web/templates/web/study-detail.html:54
+msgid "Who Can Participate"
+msgstr "研究・調査への参加資格"
+
+#: web/templates/web/study-detail.html:60
+msgid "What Happens"
+msgstr "研究・調査の流れ"
+
+#: web/templates/web/study-detail.html:66
+msgid "What We're Studying"
+msgstr "現在の研究・調査"
+
+#: web/templates/web/study-detail.html:124
+msgid "Your child is still younger than the recommended age range for this study. If you can wait until he or she is old enough, we'll be able to use the collected data in our research!"
+msgstr "あなたのお子さんは、この研究・調査の対象年齢よりも幼いようです。対象となる年齢になるまでお待ちいただければ、収集したデータを研究・調査に使わせていただくことができます！"
+
+#: web/templates/web/study-detail.html:130
+msgid " Your child does not meet the eligibility criteria listed for this study. You're welcome to try the study anyway, but we won't be able to use the collected data in our research. Please contact the study researchers %(contact)s if you feel this is in error. "
+msgstr "あなたのお子さんは、この研究・調査への参加資格を満たしていません。そのため、収集されたデータを実際の研究・調査に使うことはできませんが、その場合でも研究・調査に参加してみることは可能です (歓迎します！)。もしこの記載が誤りだと思われる場合は、担当する研究者 %(contact)s にお問い合わせください。"
+
+#: web/templates/web/study-detail.html:21
+msgid "Schedule a time to participate"
+msgstr "参加日時を調整する"
+
+#: web/templatetags/web_extras.py:196
+msgid "You and your child can participate in these studies right now by choosing a study and then clicking \"Participate.\" Please note you'll need a laptop or desktop computer (not a mobile device) running Chrome or Firefox to participate, unless a specific study says otherwise."
+msgstr "参加したい研究・調査を選んで、「参加する」をクリックすると、今すぐに研究・調査に参加できます。研究・調査への参加にはノートPCまたはデスクトップPCが必要です (スマートフォンやタブレットは使用できません)。特に指定がない限りは、ChromeまたはFirefoxのブラウザが必要となります。"
+
+#: web/templatetags/web_extras.py:200
+msgid "You and your child can participate in these studies by scheduling a time to meet with a researcher (usually over video conferencing). Choose a study and then click \"Participate\" to sign up for a study session in the future."
+msgstr "研究・調査に参加するには、担当する研究者と日程を調整する必要があります (通常はオンラインミーティングです)。これから参加したい研究・調査を選んで、「参加する」をクリックしてください。"
+
+#: accounts/forms.py:354
+msgid "What racial group(s) does your family identify with/belong to? Please select any that apply to someone in your children's immediate family."
+msgstr "あなたの家族の人種について教えてください。以下の選択肢から当てはまるものを選んでください。"
+
+#: accounts/forms.py:470
+msgid "Show studies happening..."
+msgstr "進行中の調査を選択（現在、この機能で日本語の調査は選択できません）"
+
+#: accounts/forms.py:471
+msgid "here on the Lookit platform"
+msgstr "Lookitウェブサイト内調査"
+
+#: accounts/forms.py:472
+msgid "on other websites"
+msgstr "他のウェブサイトでの調査"
+
+#: accounts/templates/accounts/account-update.html:6
+msgid "Update account information"
+msgstr "アカウント情報をアップデート"
+
+#: studies/fields.py:88
+msgid "Chinese (Mandarin)"
+msgstr "中国語（北京語）"
+
+#: studies/fields.py:116
+msgid "Chinese (Cantonese)"
+msgstr "中国語（広東語 ）"
+
+#: web/templates/registration/login.html:28
+msgid "New to Children Helping Science?"
+msgstr "Children Helping Scienceは初めてですか？"
+
+#: web/templates/registration/password_reset_email.html:3
+msgid "You're receiving this email because you requested a password reset for your user account at Children Helping Science."
+msgstr "このメールを受信しているのは、Children Helping Scienceのユーザーアカウントのパスワードの再設定をリクエストしたためです。"
+
+#: web/templates/registration/password_reset_email.html:10
+msgid "The Children Helping Science team"
+msgstr "Children Helping Scienceチーム（米国）"
+
+#: web/templates/registration/password_reset_subject_1.txt:2
+msgid "Password reset on Children Helping Science"
+msgstr "Children Helping Scienceパスワード再設定"
+
+#: web/templates/web/_footer.html:9
+msgid "This material is based upon work supported by the National Science Foundation (NSF) under Grants 1429216, 1823919, and 2209756; the Center for Brains, Minds and Machines (CBMM), funded by NSF STC award CCF-1231216, and by an NSF Graduate Research Fellowship under Grant No. 1122374. Any opinion, findings, and conclusions or recommendations expressed in this material are those of the authors(s) and do not necessarily reflect the views of the National Science Foundation."
+msgstr "この素材は、アメリカ国立科学財団（National Science Foundation：NSF）による助成（1429216, 1823919, 2209756）、脳・心・機械センター（Center for Brains, Minds and Machines：CBMM）による助成、NSF STC award CCF-1231216による助成、NSF大学院研究フェローシップ（1122374）による助成を受けています。この研究・調査課題で表現されているあらゆる意見・知見・結論・勧告は著者によるものであり、アメリカ国立科学財団の見解を必ずしも反映したものではありません。 "
+
+#: web/templates/web/_studies-by-age-group.html:10
+msgid "studies for babies (under 1)"
+msgstr "1歳未満の乳幼児の調査"
+
+#: web/templates/web/_studies-by-age-group.html:17
+msgid "studies for toddlers (1-2)"
+msgstr "1歳〜2歳の幼児の調査"
+
+#: web/templates/web/_studies-by-age-group.html:26
+msgid "studies for preschoolers (3-4)"
+msgstr "3歳〜4歳の幼児の調査"
+
+#: web/templates/web/_studies-by-age-group.html:33
+msgid "studies for school-aged kids & teens (5-17)"
+msgstr "5歳〜17歳の子供の調査"
+
+#: web/templates/web/faq.html:30
+msgid "\n"
+"                <p>Cognitive development is the science of what kids understand and how they learn. Researchers in cognitive development are interested in questions like...</p>\n"
+"                <ul>\n"
+"                    <li>What knowledge and abilities infants are born with, and what they have to learn from experience</li>\n"
+"                    <li>How abilities like mathematical reasoning are organized and how they develop over time</li>\n"
+"                    <li>What strategies children use to learn from the wide variety of data they observe</li>\n"
+"                </ul>\n"
+"                <p>A study is meant to answer a very specific question about how children learn or what they know: for instance, 'Do three-month-olds recognize their parents' faces?'</p>\n"
+""
+msgstr "\n"
+"<p>認知発達とは、子供が何を理解し、どのように学習するかについての科学です。認知発達の研究者は、次のような疑問に興味を持っています。                                <ul>\n"
+"                                    <li>乳幼児が生まれながらにして持っている知識や能力、経験から学ぶべきこと</li\n"
+"                                    <li>数学的推論のような能力はどのように体系化され、時間の経過とともにどのように発達していくのか</li>。\n"
+"                                    <li>子どもたちが観察したさまざまなデータから学ぶためにどのような戦略を使っているか</li>。\n"
+"                                </ul>\n"
+"                                <p>研究・調査は、子どもがどのように学習しているか、または何を知っているかについての非常に具体的な質問に答えることを目的としています。たとえば、「3 か月の子どもは親の顔を認識しているか」といった質問です。\n"
+""
+
+#: web/templates/web/faq.html:56
+msgid "\n"
+"                <p>Lots of reasons! Here are three:</p>\n"
+"                <ul>\n"
+"                    <li>Researchers work hard to make the studies engaging for children and families. We hope the study is fun for you and your child!</li>\n"
+"                    <li>Your work supports science. Children are the world's most powerful learners and the more we understand about how children grow and learn, the more we will understand about the human mind.</li>\n"
+"                    <li>While research studies aren't usually designed to affect outcomes for individual children, the more we understand about children, the more effective we can be in building a world where they learn and thrive. Your participation helps all of us!</li>\n"
+"                </ul>\n"
+""
+msgstr "\n"
+"<p>理由はたくさんあります！ここでは3つをご紹介します。</p>\n"
+"                            <ul>\n"
+"                                <li>研究者は、子どもたちやご家族にとって研究・調査が魅力的なものになるよう努力しています。あなたとあなたのお子さんにとって、この研究・調査が楽しいものになることを願っています。</li>\n"
+"                                <li>あなたのご協力は、科学を支えます。子どもたちは世界で最もパワフルな学習者であり、子どもたちがどのように成長し、学んでいるのかを理解すればするほど、人間の心についての理解が深まるのです。</li>\n"
+"                                <li>研究・調査は通常、子どもたち一人ひとりに直接影響を与えるようには設計されていません。しかし、子どもたちについての理解を深めることで、子どもたちが学び・成長できる世界をより効果的に築くことができるのです。あなたの参加が、私たちみんなの支えになります！</li>\n"
+"                            </ul>\n"
+""
+
+#: web/templates/web/faq.html:84
+msgid "\n"
+"                            <p>If you have a child and would like to participate, <a href=\"%(url_signup)s\">create an account</a>  and take a look at what we have available for your child's age range.  Some studies can be done at any time, and some involve a scheduled video chat with a university-based researcher. Most studies require a laptop/desktop with a webcam. The study description will tell you if you need any other supplies (such as a marker and paper, or a high chair for your baby to sit in.)</p>\n"
+"                            <p>Each study will begin in the same way: you and your child will learn what the research is about, and you can then decide whether or not you want to do it. In most cases you'll be asked to read a consent form and record yourself stating that you and your child agree to participate. In other cases, you may electronically sign a form. In addition to permission from their parent or guardian, older children will also be asked directly if they want to participate.</p>\n"
+"                            <p>Individual studies vary widely- we encourage you to try lots of different ones! Depending on your child's age, your child may answer questions directly or we may be looking for indirect signs of what she thinks is going on--like how long she looks at a surprising outcome. Some things that may happen in studies include:</p>\n"
+"                            <ul>\n"
+"                                <li>Looking at displays of dots or shapes that change on some dimension, while the webcam records your child's eye movements</li>\n"
+"                                <li>Hearing some familiar or unfamiliar words, while watching images that may match what the person is saying</li>\n"
+"                                <li>Listening to a story and then answering questions by speaking or pointing at the screen</li>\n"
+"                                <li>Answering short interview or survey questions</li>\n"
+"                            </ul>\n"
+"                            <p>Some portions of the study will be automatically recorded using your webcam and sent securely to Children Helping Science. Trained researchers will watch the video and record your child's responses--for instance, which way he pointed, or how long she looked at each image. We'll put these together with responses from lots of other children to learn more about how kids think!</p>\n"
+""
+msgstr "\n"
+"<p>お子さんをお持ちの方で、参加をご希望の方は、<a href=\"%(url_signup)s\">アカウントを作成</a>し、お子さんの年齢層に合った研究・調査をご覧ください。 いつでも参加できるものもあれば、大学の研究者と定期的にビデオチャットするものもあります。ほとんどの研究では、ウェブカメラの付いたノートパソコンやデスクトップパソコンが必要です。その他に必要なものがあるかどうかは、調査研究の説明書に記載されています（マーカーと紙、赤ちゃん用の高さのある椅子など）。</p>\n"
+"                            <p>どの研究・調査も同じように始まります。あなたとあなたのお子さんは、まずその研究・調査の内容について説明を受け、その後、参加するかどうかを決定できます。ほとんどの場合、同意書を読んで頂き、あなたとあなたのお子さんの参加に同意する旨をご自身で記録していただきます。場合によっては、電子署名をしていただくこともあります。保護者の方の許可に加えて、年長のお子さんには、参加するかどうかを直接お聞きします。</p>\n"
+"                            <p>研究・調査は多岐にわたりますので、ぜひいろいろなものを試してみてください。お子さんの年齢によっては、お子さんが直接質問に答えることもありますし、予想に反するような状況が生じたときに、その場面をどのくらい長く見ているかなど、お子さんが考えていることを間接的に示す反応を探る場合もあります。研究・調査の際に起こりうることとしては、以下のようなものがあります。</p>\n"
+"                            <ul>\n"
+"                                <li>ウェブカメラでお子さんの目の動きを記録しながら、点や図形が立体的に変化する映像を見る。</li>\n"
+"                                <li>聞き覚えのある言葉や知らない言葉を聞きながら、その人の言っていることと一致するような映像を見る。</li>\n"
+"                                <li>お話を聞いてから、口頭や指差しで質問に答える。</li>\n"
+"                                <li>簡単なインタビューやアンケートに答える。</li>\n"
+"                            </ul>\n"
+"                            <p>研究・調査の一部は、ウェブカメラを使って自動的に録画され、Lookitのプラットフォームに安全に送信されます。訓練された研究者がそのビデオを見て、お子さんの反応を記録します。例えば、お子さんがどの方向を指したか、どの画像をどのくらい見たか、などです。これらの反応を他の子どもたちの反応と合わせることで、子どもたちがどのように考えているのかを知ることができるのです。</p> \n"
+""
+
+#: web/templates/web/faq.html:114
+#, fuzzy
+msgid "\n"
+"                <p>All of the research conducted on the website is created by scientists to learn about child development, leading to articles in scientific journals. These publications can help inform other scientists, parents, educators, and policy-makers. Usually, these scientists work at colleges, universities, or hospitals. Rarely, a scientist who works at a nonprofit or a company might also do a study that fits this goal. If a study is meant to publish results in scientific journals for everyone to see (instead of just for one nonprofit or company), then it is possible it would appear on this website.</p>\n"
+"                <p>If a scientist wants to use this platform, their institution has to sign a contract with MIT where they agree to the <a href=\"%(termsofuse)s\">Terms of Use</a> and certify that their studies will be reviewed and approved by an institutional review board. Studies are also subject to review and approval by Children Helping Science. As of April 2023, we have agreements with over 90 universities,  including institutions in the United States, Canada, the United Kingdom, and European Union.</p>\n"
+""
+msgstr "<p>このウェブサイトで行われている研究・調査はすべて、科学者が子どもの発達について学ぶために作成されており、科学雑誌への論文掲載につながっています。これらの出版物は、他の科学者、保護者の方、教育者、政策立案者などに情報を提供するのに役立ちます。通常、これらの科学者は、大学や病院で働いています。まれに、非営利団体や企業で働く科学者も、この目的に沿った研究・調査を行うことがあります。研究・調査が（1つの非営利団体や企業だけのためではなく）誰もが見られるように科学雑誌に結果を発表することを意図している場合、このウェブサイトに掲載される可能性があります。</p>\n"
+"                                <p>科学者がこのプラットフォームを使用したい場合、その機関はマサチューセッツ工科大学と契約を結び、<a href=\"%(termsofuse)s\">利用規約</a> に同意し、その研究・調査が機関審査委員会によって審査・承認されることを証明する必要があります。また、研究・調査にはChildren Helping Scienceによる審査と承認が必要です。2023年4月現在、米国、カナダ、英国、欧州連合（EU）の研究機関を含む50以上の大学と協定を結んでいます。</p> \n"
+""
+
+#: web/templates/web/faq.html:137
+msgid "\n"
+"                <p>The studies hosted on our site come from universities all around the world. For studies that involve a scheduled video chat, you will meet a researcher from the lab associated with the university doing the study. These researchers work as part of a team that always includes a \"principal investigator\" -- the supervisor (usually a professor) who is in charge of the lab). Studies will be conducted by someone under the direct supervision of that principal investigator (e.g., a lab manager, research assistant, or a postdoctoral, graduate, or undergraduate researcher in training).</p>\n"
+"                "
+msgstr "\n"
+"<p>私たちのサイトでホストされている研究・調査は、世界中の大学から来たものです。ビデオチャットを含む研究・調査では、あなたは研究を行っている大学の研究室の研究者に会うことになります。これらの研究者は、「研究責任者」（研究室の監督者で通常は教授）を含むチームの一員として働いています。研究・調査は、その研究責任者の直接の監督下にある人（例：研究室長、研究助手、ポスドク、大学院生、学部生）が実施することになります。.</p> "
+
+#: web/templates/web/faq.html:159
+msgid "\n"
+"                <p>Traditionally, developmental studies happen in a quiet room in a university lab. Researchers call or email local parents to see if they'd like to take part and schedule an appointment for them to come visit the lab.</p>\n"
+"                <p>While researchers have been exploring online studies with children for several years, the COVID pandemic in 2020 forced most developmental labs to stop in-person visits entirely. Some studies will always need to take place in a lab, but some work very well online, and we have found these studies have a number of benefits for both families and scientists.</p>\n"
+"                <p>Why complement these in-lab studies with online ones? We're hoping to...</p>\n"
+"                <ul>\n"
+"                    <li>Make it easier for you to take part in research, especially for families without a stay-at-home parent</li>\n"
+"                    <li>Work with more kids when needed--right now a limiting factor in designing studies is the time it takes to recruit participants</li>\n"
+"                    <li>Draw conclusions from a more representative population of families--not just those who live near a university and are able to visit the lab during the day.</li>\n"
+"                    <li>Make it easier for families to continue participating in longitudinal studies, which may involve multiple testing sessions separated by months or years</li>\n"
+"                    <li>Observe more natural behavior because children are at home rather than in an unfamiliar place</li>\n"
+"                    <li>Create a system for learning about special populations--for instance, children with specific developmental disorders</li>\n"
+"                    <li>Make the procedures we use in doing research more transparent, and make it easier to replicate our findings</li>\n"
+"                    <li>Communicate with families about the research we're doing and what we can learn from it</li>\n"
+"                </ul>\n"
+"                "
+msgstr "\n"
+"<p>従来、発達研究は、大学の研究室の静かな部屋で行われていました。研究者は、それぞれの地域に住む保護者の方々に電話やメールで参加できるかどうかを確認し、研究室への訪問の予定を立てていました。</p>\n"
+"                                <p>研究者たちは数年前から子どもたちを対象としたオンライン研究・調査の方法を模索していましたが、2020年のCOVIDパンデミックにより、ほとんどの発達研究所は対面式の研究・調査を完全に中止せざるを得なくなりました。一部の研究は常に研究室で行われる必要がありますが、他の研究はオンラインでも非常にうまく機能し、これらの研究は家族と科学者の両方にとって多くの利点があることがわかりました。</p>\n"
+"                                <p>なぜ、研究室での研究・調査をオンラインで補完するのでしょうか？　私たちが期待しているのは以下のような事柄です。</p>\n"
+"                                <ul>\n"
+"                                    <li>日中に保護者の方がおうちにいない場合でも研究・調査に参加しやすくすること</li>\n"
+"                                    <li>必要に応じて、より多くの子どもたちと一緒に研究・調査を行うこと（現在、研究・調査をデザインする上での制限は、参加者を募集するのにかかる時間です）</li>\n"
+"                                    <li>大学の近くに住んでいて、日中に研究室を訪問可能な人たちだけでなく、より多くの定型的なご家族からデータを収集して結論を導き出すこと\n"
+"                                    </li>\n"
+"                                    <li>数ヶ月または数年おきに複数回の調査が必要な縦断的研究に、家族が継続的に参加しやすくすること</li>\n"
+"                                    <li>慣れない場所ではなく、自宅から参加することで、より自然なお子さんの行動を観察すること</li>\n"
+"                                    <li>特定の発達障害をもつ子どもたちなど、特殊な集団について学ぶためのシステムを構築すること</li>\n"
+"                                    <li>研究・調査を行う際の手順をより透明化し、研究結果の再現を容易にすること</li>\n"
+"                                    <li>私たちが行っている研究・調査と、そこから学べることについて、ご家族とコミュニケーションをとること</li>\n"
+"                                </ul>"
+
+#: web/templates/web/faq.html:191
+msgid "\n"
+"                <p>Some studies ask you (the parent or guardian) to sign an online form after either reading about what the study involves or talking with a researcher. Other studies, especially ones that happen on our own Children Helping Science platform, ask that you read aloud (or sign in ASL) a statement of consent which is recorded using your webcam. This statement holds the same weight as a signed form, but should be less hassle for you. It also lets us verify that you understand written English and that you understand you're being videotaped.</p>\n"
+"                <p>Researchers watch these consent videos on a special page of the researcher interface, and record for each one whether the video shows informed consent. They cannot view other video or download data from a session unless they have confirmed that you consented to participate! If they see a consent video that does NOT clearly demonstrate informed consent--for instance, there was a technical problem and there's no audio--they may contact you to check, depending on your email settings.</p>\n"
+"                "
+msgstr "\n"
+"<p>調査によって、研究内容の説明を読んだり、研究者に研究内容の説明を受けた後に、保護者がオンラインフォームへの署名にて同意を求められることがあります。また、保護者または法定後見人に署名をしてもらうのではなく、研究・調査への参加同意文を声に出して（または手話で）読み上げる様子を、ウェブカメラで録画させていただきます。この同意文は署名された書類と同等の重要性をもちますが、録画による同意の方があなたの手間が少なくて済むはずです。また、この手続きによって、あなたが英語で書かれた文章を理解し、録画されていることを理解した上で研究・調査に参加していることを私たちも確認することができます。</p>\n"
+"                <p>研究者は、研究者専用の特設ページにてこれらの同意録画を確認し、研究・調査への参加同意が得られているかどうか（インフォームド・コンセント）を記録します。研究者は、あなたが研究・調査への参加に同意したことを確認しない限り、ほかの録画記録を見たり、課題セッションからデータをダウンロードしたりすることはできません。インフォームド・コンセントが明確に示されていない同意録画があった場合（例：技術的なトラブルのために音声が記録されていない場合）、研究者があなたのメール設定に応じた形で、確認のための連絡することがあります。</p>"
+
+#: web/templates/web/faq.html:223
+msgid "\n"
+"                <p>Researchers using Children Helping Science agree to uphold a common set of standards about how data is protected and shared. For instance, they never publish children's names or birthdates, or information that could be used to calculate a birthdate.</p>\n"
+"                <p>Our researcher interface is designed with participant data protection as the top priority. For instance, a special page lets researchers confirm consent videos before they are able to download any other data from your session. Research groups can control who has access to what data in a very fine-grained way, for instance allowing an assistant to confirm consent and send gift cards, but not download study data.</p>\n"
+"                <p>All of your data, including video, is transmitted over a secure HTTPS connection to Children Helping Science storage, and is encrypted at rest. We take security very seriously; in addition to making sure any software we use is up-to-date, cloud servers are configured securely, and unit tests cover checking that accessing data requires correct permissions, we conduct a risk assessment and detailed manual penetration testing with a security contractor every two years. Our last security assessment was conducted in December 2022.</p>\n"
+"                <p>See also 'Who will see our video?'</p>\n"
+"                "
+msgstr "\n"
+"<p>Children Helping Scienceを利用している研究者は、データの保護・共有方法について、共通の基準を遵守することに同意しています。例えば、研究・調査に参加したお子さんの氏名や生年月日、生年月日を計算できるような情報は、決して公表されません。</p>\n"
+"        \t\t\t\t\t\t\t\t<p>研究者専用ページは、参加者のデータ保護を最優先にして設計されています。例えば、特別ページは、課題セッションからデータがダウンロード可能になる前に、研究者が同意録画を確認しなければならない仕様になっています。研究グループは、誰がどのようなデータにアクセスできるかを非常に細かく制御することができます。例えば、研究アシスタントの権限を「参加同意を確認してギフトカードを送ることはできても、実際の研究データをダウンロードすることはできない」といったように設定することができます。</p>\n"
+"        \t\t\t\t\t\t\t\t<p>録画記録を含むあなたのデータはすべて、安全なHTTPS接続を介してChildren Helping Scienceストレージに送信され、ストレージ上では暗号化されています。私たちは、セキュリティを非常に重要なものと考えています。使用するソフトウェアが最新であること、クラウドサーバの設定が安全であること、データへのアクセスに正しい権限が必要となることをユニットテストで確認することに加えて、2年に1度、セキュリティ請負業者によるリスクアセスメントと詳細な手動侵入テストを実施しています。最後のセキュリティ評価は2022年12月に実施されました。</p>\n"
+"        \t\t\t\t\t\t\t\t<p>「録画データを見るのはどんな人ですか？」の項目もご覧ください。</p>\n"
+"␣␣␣␣␣␣␣␣␣␣␣␣␣␣␣␣␣␣␣␣␣␣␣␣␣␣␣␣␣␣␣␣ \n"
+"␣␣␣␣␣␣␣␣␣␣␣␣␣␣␣␣"
+
+#: web/templates/web/faq.html:246
+msgid "\n"
+"                <p>When you participate in a video recorded study on our platform, Children Helping Science staff at MIT will have access to your video and other data in order to improve and promote the platform and help with troubleshooting. The researchers running the study you participated in will also have access to your video and other data (like responses to questions during the study, and information you fill out when registering a child) for research purposes. They will watch the video segments you send to mark down information specific to the study--for instance, what your child said, or how long he/she looked to the left versus the right of the screen. This research group may be at MIT or at another institution. All studies run on Children Helping Science must be approved by an Institutional Review Board (IRB) that ensures participants' rights and welfare are protected. All researchers using Children Helping Science also agree to Terms of Use that govern what data they can share and what sorts of studies are okay to run on Children Helping Science; these rules are sometimes stricter than their own institution might be.  </p>\n"
+"                <p>Whether anyone else may view the video depends on the privacy settings you select at the end of the study. There are two decisions to make: whether to share your data with Databrary, and how to allow your video clips to be used by the researchers you have selected.</p>\n"
+"                <p>First, we ask if you would like to share your data (including video) with authorized users fo the secure data library Databrary. Data sharing will lead to faster progress in research on human development and behavior. Researchers who are granted access to the Databrary library must agree to treat the data with the same high standard of care they would use in their own laboratories. Learn more about Databrary's <a href=\"https://databrary.org/about.html\">mission</a> or the <a href=\"https://databrary.org/about/agreement.html\">requirements for authorized users</a>.</p>\n"
+"                <p>Next, we ask what types of uses of your video are okay with you.</p>\n"
+"                <ul>\n"
+"                    <li><strong>Private</strong> This privacy level ensures that your video clips will be viewed only by authorized scientists (Children Helping Science staff, the research group running the study and, if you have opted to share your data with Databrary, authorized Databrary users.) They will view the videos to record information about what your child did during the study--for instance, looking for 9 seconds at one image and 7 seconds at another image.</li>\n"
+"                    <li><strong>Scientific and educational</strong> This privacy level gives permission to share your video clips with other researchers or students for scientific or educational purposes. For example, researchers might show a video clip in a talk at a scientific conference or an undergraduate class about cognitive development, or include an image or video in a scientific paper. In some circumstances, video or images may be available online, for instance as supplemental material in a scientific paper. Sharing videos with other researchers helps other groups trust and build on our work.</li>\n"
+"                    <li><strong>Publicity</strong> This privacy level is for families who would be excited to see their child featured on the Children Helping Science website or in the news! Selecting this privacy level gives permission to use your video clips to communicate about developmental studies and the Children Helping Science platform with the public. For instance, we might post a short video clip on the Children Helping Science website, on our Facebook page, or in a press release. Your video will never be used for commercial purposes.</li>\n"
+"                </ul>\n"
+"                <p>If for some reason you do not select a privacy level, we treat the data as 'Private' and do not share with Databrary. Participants also have the option to withdraw all video besides consent at the end of the study if necessary (for instance, because someone was discussing state secrets in the background), and in this case it is automatically deleted. Privacy settings for completed sessions cannot automatically be changed retroactively. If you have any questions or concerns about privacy, please contact our team at <a href=\"mailto:lookit@mit.edu\">lookit@mit.edu</a>.</p>\n"
+"                "
+msgstr "\n"
+" <p>マサチューセッツ工科大学（MIT）のChildren Helping Scienceスタッフは、ウェブシステムを改善・増進し、トラブルシューティングに対応するために、あなたの録画データやその他のデータにアクセスすることができます。また、あなたが参加した研究・調査を実施している研究者は、研究目的のためにあなたの録画データやその他のデータ（研究・調査の間の質問への回答や、お子さんの登録時に記入した情報など）にアクセスすることができます。研究者は、あなたが送信した録画データを見て、研究に必要な特定の情報（例：お子さんの発話内容や、お子さんが画面の左右をどのくらい長く見ていたかなど）を記録します。研究グループは、MITに所属している場合もあれば、ほかの機関に所属している場合もあります。Children Helping Scienceを使って実施されるすべての研究は、参加者の権利・福祉が守られていることを保証する機関審査委員会（Institutional Review Board; IRB）の承認を得なければなりません。さらに、Children Helping Scienceを利用するすべての研究者は、どのようなデータを共有し、どのような種類の研究をChildren Helping Science上で実施してよいかを規定する利用規約に同意しています。</p>\n"
+"<p>ほかの人がビデオを見ることができるかどうかは、研究・調査の最後にあなたが選択したプライバシー設定によって決まります。具体的には、①データをデータブラリー（Databrary）と共有するかどうか、②参加した研究・調査を実施している研究者が、あなたの録画データをどのように使用すること許可するか、という２つの項目があります。</p>\n"
+"<p>まず、あなたのデータ（録画を含む）を、安全なデータライブラリーである「データブラリー」（Databrary）上の許可されたユーザーと共有して良いかどうかをお尋ねします。データを共有することで、人間の発達や行動に関する研究がより早く進展することになるでしょう。なお、データブラリーへのアクセスを許可された研究者は、研究室におけるデータの使用と同等の高い水準の注意を払って、これらのデータを取り扱うことに同意しなければなりません。データブラリーの詳細については、<a href=\"https://databrary.org/about.html\">ミッション</a>または<a href=\"https://databrary.org/about/agreement.html\">許可されたユーザーの要件について</a>をご覧ください。</p>\n"
+"        \t\t\t\t\t\t\t\t<p>次に、動画データの利用について、どの範囲での利用を許可するかをお尋ねします。</p>\n"
+"        \t\t\t\t\t\t\t\t<ul>\n"
+"        \t\t\t\t\t\t\t\t\t<li><strong>プライベートな利用範囲</strong>：このプライバシーレベルは、権限を付与された研究者（Children Helping Scienceスタッフ、研究・調査を実施している研究グループ、およびデタブラリーとのデータ共有を許可した場合には、データブラリー上の権限を付与されたユーザー）のみがあなたの録画データを閲覧できるようにすることを保証するものです。権限を付与された研究者は、研究・調査中にお子さんが何をしたか（例：ある画像を9秒間見て、別の画像を7秒間見ていたなど）についての情報を記録するために、録画データを閲覧することになります。</li>\n"
+"        \t\t\t\t\t\t\t\t\t<li><strong>科学・教育的な利用範囲</strong>：このプライバシーレベルは、科学的または教育的目的のためであれば、ほかの研究者や学生にもあなたの録画データが共有されることを許可するものです。例えば、研究者が学会発表や認知発達に関する学部生向けの講義で録画データを流したり、科学論文に画像や録画を掲載したりする場合があります。状況によっては、例えば科学論文における補足資料として、画像や録画をオンラインで公開することもあります。ほかの研究者と録画データを共有することで、他の研究グループとの信頼関係を築いたり、Lookitを使った研究をより堅固なものにすることができます。</li>\n"
+"        \t\t\t\t\t\t\t\t\t<li><strong>パブリックな利用範囲</strong>：このプライバシーレベルは、Children Helping Scienceウェブサイトやニュースで、あなたのお子さんが注目を浴びることを快諾してくださるご家族のためのものです！　このプライバシーレベルを選択すると、発達研究やLookitウェブシステムについて一般の方に広く伝えるために、あなたの録画データが使用されることを許可したことになります。例えば、LookitウェブサイトやFacebookページ、プレスリリースに短いビデオクリップを掲載することがあります。ただし、あなたの録画映像が商業目的で使用されることは一切ありません。</li>\n"
+"        \t\t\t\t\t\t\t\t</ul>\n"
+"        \t\t\t\t\t\t\t\t<p>何らかの理由でプライバシーレベルが選択されなかった場合、データは「プライベートな利用範囲」として扱われ、データブラリーとは共有されません。また、研究・調査への参加者は必要に応じて、研究・調査の終了時に同意録画以外のすべての録画データを撤回するオプションを選択することができます（例：誰かが後ろで機密事項に関する議論をしており、その様子が映り込んでしまった場合など）。このオプションが選択された場合、録画データは自動的に削除されます。完了した課題セッションのプライバシー設定を、遡って変更することは自動的にはできません。プライバシーに関するご不明な点がありましたら、Lookitチーム（<a href=\"mailto:lookit@mit.edu\">lookit@mit.edu</a>）までご連絡ください (英語対応のみ)。</p>\n"
+"␣␣␣␣␣␣␣␣␣␣␣␣␣␣␣␣␣␣␣␣␣␣␣␣␣␣␣␣␣␣␣␣"
+
+#: web/templates/web/faq.html:305
+msgid "\n"
+"                <p>In a habituation study, we first show infants many examples of one type of object or event, and they lose interest over time. Infants typically look for a long time at the first pictures, but then they start to look away more quickly. Once their looking times are much less than they were initially, we show either a picture from a new category or a new picture from the familiar category. If infants now look longer to the novel example, we can tell that they understood--and got bored of--the category we showed initially.</p> <p>Habituation requires waiting for each individual infant to achieve some threshold of \"boredness\"--for instance, looking half as long at a picture as he or she did initially. Sometimes this is impractical, and we use familiarization instead. In a familiarization study, we show all babies the same number of examples, and then see how interested they are in the familiar versus a new category. Younger infants and those who have seen few examples tend to show a familiarity preference--they look longer at images similar to what they have seen before. Older infants and those who have seen many examples tend to show a novelty preference--they look longer at images that are different from the ones they saw before. You probably notice the same phenomenon when you hear a new song on the radio: initially you don't recognize it; after it's played several times you may like it and sing along; after it's played hundreds of times you would choose to listen to anything else.</p>\n"
+"                "
+msgstr "\n"
+"<p>馴化・脱馴化の研究では、まず赤ちゃんに１種類の物や出来事の例をたくさん見てもらいます。すると、時間の経過とともに赤ちゃんは興味を失っていきます。赤ちゃんは通常、最初の絵を長い時間見ますが、その後すぐに目をそらすようになります。そして、その時間が短くなったところで、新しいカテゴリーの絵か、見慣れたカテゴリーの絵かのどちらかを見せます。その時、新しい絵の方を長く見るようになれば、最初に見せたカテゴリーを理解し、それに飽きたと判断できます。</p> <p>馴化・脱馴化の研究では、個々の幼児がある閾値の「退屈さ」に達するのを待つ必要があります。例えば、最初に見た絵を見る時間が半分になるなどです。しかし、これは現実的でないこともあるため、代わりに慣化法 (familiarization) を行うこともあります。慣化の研究では、すべての赤ちゃんに同じ数の例を見せ、見慣れたカテゴリーと新しいカテゴリーにどの程度興味を示すかを見ます。幼い赤ちゃんや、あまり例を見たことがない赤ちゃんは、親しみやすさを優先する傾向があります。つまり、前に見たものと同じような画像を長く見るのです。年長の赤ちゃんや多くの例を見た赤ちゃんは、新奇性選好を示す傾向があり、前に見たものとは異なる画像を長く見ます。ラジオで新しい曲を聴いたとき、最初はわからないが、何回か聴くと気に入って一緒に歌うようになり、何百回も聴くと他の曲を聴くようになるのと同じ現象です。</p> "
+
+#: web/templates/web/faq.html:451
+msgid "\n"
+"                <p>Of course! We're interested in how all children learn and grow. If you'd like, you can make a note of any developmental disorders in the comments section at the end of the study. We are excited that in the future, online studies may help more families participate in research to better understand their own children's diagnoses.</p>\n"
+"                <p>One note: most of our studies include both images and sound, and may be hard to understand if your child is blind or deaf. If you can, please feel free to help out by describing images or signing.</p>\n"
+"                "
+msgstr "\n"
+"<p>もちろんです！　私たちは、すべての子どもたちがどのように学び、育っていくのかに関心をもっています。もしよろしければ、研究・調査の末尾にあるコメント欄に、お子さんが受けている診断名について記載していただけるとありがたく思います。将来的には、オンラインでの研究・調査によって、より多くのご家庭が研究・調査に参加し、ご自身のお子さんの診断についてよりよく理解できるようになるかもしれないと考えており、これを心待ちにしています。</p>\n"
+"        \t\t\t\t\t\t\t\t<p>なお、ひとつご留意いただきたいことがあります。Lookitを使った研究・調査のほとんどは画像と音声の両方を含んでいるため、目が見えなかったり、耳が聞こえなかったりするお子さんにとっては理解しづらいかもしれません。もし可能であれば、画像について説明したり手話を使ったりして、お子さんが課題の内容を理解できるようにご協力いただければと思います。</p>"
+
+#: web/templates/web/faq.html:496
+msgid "\n"
+"                <p>We agree with the American Academy of Pediatrics <a href=\"https://pediatrics.aappublications.org/content/138/5/e20162591\" target=\"_blank\" rel=\"noopener\">advice</a> that children learn best from people, not screens! However, our studies are not intended to educate children, but to learn from them.</p>\n"
+"                <p>As part of a child's limited screen time, we hope that our studies will foster family conversation and engagement with science that offsets the few minutes spent watching a video instead of playing. And we do \"walk the walk\"--our own young children provide lots of feedback on our studies!</p>\n"
+"                "
+msgstr "\n"
+"<p>私たちは、アメリカ小児科学会（American Academy of Pediatrics）<a href=\"https://pediatrics.aappublications.org/content/138/5/e20162591\" target=\"_blank\" rel=\"noopener\">advice</a> の子どもたちはスクリーンを通してではなく、人から実際に学ぶのが一番だということだと同じ意見を持っています！しかし、私たちの研究は子どもたちを教育するためのものではなく、子どもたちから学ぶためのものであります。</p>\n"
+"<p>私たちの研究が家族の会話や科学への関心を育み、遊ぶ時間んの代わりにビデオを見ている数分を帳消しにしてくれることを願っています。そして、私たち自身でも \"実践 \"しています。私たちの研究に対して、私たち自身の子どもたちがたくさんのフィードバックをくれています！</p>"
+
+#: web/templates/web/faq.html:531
+msgid "I want to review the studies I have participated in, or I have a concern and want to contact the researchers."
+msgstr "自分が参加した研究を見直したい、あるいは懸念事項があり研究者に連絡を取りたいです。"
+
+#: web/templates/web/faq.html:540
+msgid "Each study on Children Helping Science is run by a separate team of researchers. To find contact information for a specific study, visit your"
+msgstr "Children Helping Scienceの各調査は、個別の研究チームによって運営されています。特定の調査の連絡先については、あなたの個人サイトをご覧ください。"
+
+#: web/templates/web/faq.html:542
+msgid "page. On this page you can also see information about when you participated in a study, and for studies that run here on our platform, watch your child's video from the session!"
+msgstr "このページでは、あなたがいつ調査に参加したかについての情報や、本プラットフォームで実施されている研究の場合、その調査セッションのビデオを見ることもできます。"
+
+#: web/templates/web/faq.html:545
+msgid "If you have a more general question, want to report something to the Children Helping Science team, or need help reaching the researcher team, please contact us at"
+msgstr "一般的な質問がある場合、Children Helping Scienceチームに何かを報告したい場合、また特定な調査を実施した研究者チームへの連絡に助けが必要な場合は、下記までご連絡ください（英語対応のみ）。"
+
+#: web/templates/web/faq.html:567
+msgid " <p>You should expect to get an explanation about the purpose of every study you participate in when you consent to the study. At the end of the study, especially when it is a video chat, you should have a chance to ask any questions you like.</p> <p>In general though, the goal of research studies is to learn about children in general, not any particular child. Thus, the information we get is usually not appropriate for making diagnoses or assessing the performance of individuals. For instance, while it might be interesting to learn that your child looked 70%% of the time at videos where things fell up versus falling down today, we won't be able to tell you whether this means your child is going to be especially good at physics.</p>\n"
+"                <p>If you're interested in getting individual results right away, please see our <a href='resources'>Resources</a> section for fun at-home activities you can try with your child.</p>\n"
+"                <p>Researchers usually aim to share the general results of studies in scientific journals (e.g., “The majority of three-year-olds chose option A; the majority of five-year-olds chose option B.\"). You can click <a href = \"https://childrenhelpingscience.com/publications\">here</a> to see some examples of scientific research published with data collected online with children.</p>\n"
+"                <p>There can be a long lag between conducting a study and publication -- your five-year-olds might be eight-year-olds before the results are in press! So in addition to scientific publications, many of the labs that post studies on this website have ways for parents to sign up to receive updates. You can also set your communication preferences to be notified by Children Helping Science when we have results from studies you participated in.</p>\n"
+"                "
+msgstr "<p>研究・調査への参加に同意する際には、その研究・調査の目的すべてについて説明を受けるとお考えください。研究・調査の終わりには、特にビデオチャットの場合、自由に質問をする機会があるはずです。</p>\n"
+"                                <p>しかし一般的に、研究・調査の目的は、特定の子どもではなく、子どもたち全般について知ることです。したがって、得られた情報は、通常、診断や個人のパフォーマンス評価には適しません。例えば、あなたのお子さんが、物が落ちる動画と物が宙に浮く動画を見た際に、70％の時間を物が宙に浮く動画に費やしていた、という結果は興味深いかもしれません。しかし、この結果から、将来お子さんが物理学が特に得意になるかどうかは判断できません。</p>\n"
+"                                <p>すぐにお子さんの反応を確かめたいとお考えの方は、お子さんと一緒におうちでできる楽しいアクティビティーが記載されている<a href='resources'>参考資料</a>ページをご覧ください。</p>\n"
+"                                <p>研究者は通常、科学雑誌で研究・調査の一般的な結果を公表することを目指しています (例：「3歳児の大多数は選択肢Aを選んだのに対して、5歳児の大多数は選択肢Bを選んだ」)。<a href = \"https://childrenhelpingscience.com/publications\">こちら</a>をクリックすると、オンラインで収集されたお子さんのデータをもとに発表された科学研究の事例を閲覧していただけます。</p>\n"
+"                                <p>研究・調査の実施からそれらが公表されるまでの間には長い時間差が生じる場合があります。5歳だったお子さんが、結果が公表される前に8歳になってしまった、ということもあるでしょう！　そのため、科学的な結果の発表に加えて、このwebサイトに研究・調査を掲載している研究室の多くは、保護者が最新情報を受け取れるように登録する仕組みを用意しています。また、あなたが参加した研究・調査の結果が出た際に、Children Helping Scienceから通知が届くように設定することもできます。</p>"
+
+#: web/templates/web/faq.html:590
+#, fuzzy
+msgid "\n"
+"                <p>Become a parent ambassador! One of the biggest challenges in developmental research is reaching families like you. With more children, we can also answer more sophisticated questions -- including questions about individual differences, the ways many different factors can interact to affect outcomes. Families like yours can help us make our science more representative and more reliable. </p>\n"
+"                <p>If you like what you are doing, please share this website (<a href=\"%(url_home)s\">https://www.childrenhelpingscience.com</a>), with our sincere thanks. Research on child development would be impossible without the support of parents like you.</p>\n"
+"                "
+msgstr "<p>ぜひ「親の親善大使」になってください！　発達研究が抱える大きな困難のひとつは、あなたのようなご家族と繋がることです。たくさんのお子さんが研究・調査に参加してくれれば、より高度な学術的疑問に答えられるようになります。例えば、個人差についての疑問や、さまざまな要因が相互作用することが結果にどのように影響するかといった事柄が考えられます。</p>\n"
+"                                <p>もしあなたがこの活動を気に入ってくださったなら、私たちの心からの感謝も含めて、Lookitプラットフォーム (<a href=\"%(url_home)s\">https://www.childrenhelpingscience.com</a>) をぜひお知り合いの方に共有してください。子どもの発達に関わる研究・調査は、あなたのような保護者の方の助けがなければ成立しません。</p>"
+
+#: web/templates/web/faq.html:613
+msgid "\n"
+"                <p>If you are a parent or guardian who has participated with your child in a study on this website, or a university-based researcher who has posted a study on this website, then we consider you a member of the Parent Researcher Collaborative!</p>\n"
+"                <p>If you are asking who runs this website, the answer is that we are a group of scientists who decided it would be nice for there to be one place online where families and researchers could go to connect with each other to support research into child development! The new Children Helping Science website is a collaboration between two previous platforms, Lookit and (an earlier version of) Children Helping Science. Lookit was founded by <a href = \"https://kimberscott.github.io/\">Kim Scott</a> and <a href = \"http://eccl.mit.edu/\">Laura Schulz</a> at MIT, and is now lead by Executive Director <a href = \"http://www.melissaklinestruhl.com/\">Melissa Kline Struhl</a>.  The original Children Helping Science website was created by <a href = \"https://projects.iq.harvard.edu/ccdlab\">Elizabeth Bonawitz</a> at Harvard, <a href = \"http://sll.stanford.edu/\">Hyowon Gweon</a> at Stanford, <a href = \"https://compdevlab.yale.edu/\">Julian Jara-Ettinger</a> at Yale, <a href = \"https://www.utdallas.edu/thinklab/\">Candice Mills</a> at UT Dallas, <a href = \"http://eccl.mit.edu/\">Laura Schulz</a> at MIT, and <a href = \"https://www.minerva.kgi.edu/people/mark-sheskin-phd/\">Mark Sheskin</a> at Minerva University.</p>\n"
+"                "
+msgstr "\n"
+"<p>本サイトの研究にお子様と一緒に参加された保護者の方、または本サイトに研究を掲載された大学の研究者の方は、保護者研究者共同体（Parent Researcher Collaborative）のメンバーであると言えるでしょう！</p>\n"
+"<p>一体誰がこのウェブサイトを運営しているのかと聞かれたら、私たちは科学者の集まりで、子どもの発達に関する研究を支援するために、家族と研究者がお互いにつながることができる場所がオンライン上にあればいいと考えている者です！新しいChildren Helping Scienceのウェブサイトは、以前からある2つのプラットフォーム、LookitとChildren Helping Science（以前のバージョン）のコラボレーションであります。Lookitは<a href = \"https://kimberscott.github.io/\">Kim Scott</a> と マサチューセッツ工科大学の <a href = \"http://eccl.mit.edu/\">Laura Schulz</a>  によって設立されて、現在はエグゼクティブ・ディレクターである<a href = \"http://www.melissaklinestruhl.com/\">Melissa Kline Struhl</a>が率いている。オリジナルのChildren Helping Scienceウェブサイトは、ハーバード大学の<a href = \"https://projects.iq.harvard.edu/ccdlab\">Elizabeth Bonawitz</a>、スタンフォード大学の<a href = \"http://sll.stanford.edu/\">Hyowon Gweon</a>、 イェール大学の<a href = \"https://compdevlab.yale.edu/\">Julian Jara-Ettinger</a>、テキサス大学ダラス校の<a href = \"https://www.utdallas.edu/thinklab/\">Candice Mills</a>、マサチューセッツ工科大学の <a href = \"http://eccl.mit.edu/\">Laura Schulz</a>、とミネルバ大学の<a href = \"https://www.minerva.kgi.edu/people/mark-sheskin-phd/\">Mark Sheskin</a>によって立ち上げられた。</p>"
+
+#: web/templates/web/faq.html:634
+msgid "\n"
+"                <p>For information about individual studies, please see the \"study details\" page, which will always include contact information for the lab running that study. </p>\n"
+"                <p>If you want to get in touch with the researchers organizing this website, you can reach us by email at <a href=\"mailto:lookit@mit.edu\">lookit@mit.edu</a>.</p>\n"
+"                <p>To report any technical difficulties during participation, please contact our team by email at <a href=\"mailto:lookit@mit.edu\">lookit@mit.edu</a>.</p>\n"
+"                "
+msgstr "\n"
+"<p>個別の調査については、「調査の詳細」ページをご参照ください。このページには、調査を実施している研究室の連絡先が常に記載されている。</p>\n"
+"                <p>このウェブサイトを運営している研究者と連絡をお取りになる場合は、以下のメールアドレスまでご連絡ください（英語のみ対応）。<a href=\"mailto:lookit@mit.edu\">lookit@mit.edu</a>.</p>\n"
+"                <p>参加中に技術的な問題が発生した場合は、下記までご連絡ください（英語のみ対応。 <a href=\"mailto:lookit@mit.edu\">lookit@mit.edu</a>.</p>"
+
+#: web/templates/web/faq.html:660
+msgid "Children Helping Science officially supports recent versions of Chrome and Firefox. In particular, the Lookit engine is not currently able to support Internet Explorer or Safari."
+msgstr "Children Helping Scienceは、ChromeとFirefoxの最新バージョンを公式にサポートしています。Internet ExplorerとSafariには現在対応していません。"
+
+#: web/templates/web/faq.html:679
+msgid "\n"
+"                <p>Most studies require a laptop or desktop with a webcam. Because we're measuring kids' looking patterns, we need a reasonably stable view of their eyes and a big enough screen that we can tell whether they're looking at the left or the right side of it. We're excited about the potential for touchscreen studies that allow us to observe infants and toddlers exploring, though!</p>\n"
+"                <p>Some studies, especially surveys meant for older children and teens, may work on your phone or tablet - the study description should mention this if so.</p>\n"
+"                "
+msgstr "\n"
+"<p>ほとんどの研究・調査では、webカメラのついたノートPCまたはデスクトップPCが必要となります。お子さんの視線のパターンを測定するために、お子さんの両目が適度に安定して映っていること、お子さんがモニターの左右どちら側を見ているか判断できる程度のモニターのサイズがあることが必要です。将来的には、乳幼児期のお子さんの探索場面を観察できるタッチスクリーンでの研究・調査の可能性にも大いに期待しています！</p>\n"
+"                                <p>特に大きいお子さんや10代のお子さんを対象にした研究・調査においては、スマートフォンやタブレットを使って研究・調査に参加できる場合があります。その場合、研究・調査の説明にその旨が記載されています。</p>"
+
+#: web/templates/web/faq.html:700
+msgid "\n"
+"                <p>If you are trying to participate in a study and having difficulties, please start by contacting the researchers who made that specific study.  If you still need help, you can also reach the Children Helping Science team for help at <a href=\"mailto:lookit-tech@mit.edu\">lookit-tech@mit.edu</a>.</p>\n"
+"                <p>If you are a researcher working on creating a study, you can find help in our <a href=\"https://lookit.readthedocs.io/en/develop/index.html\">documentation</a>, and in our <a href = \"https://docs.google.com/forms/d/e/1FAIpQLScI2h7G6aUSJb-I3fGHw2nB8HcuaomuNLiwta2CXhGGF2ZL-Q/viewform\">Slack community</a>.</p>\n"
+"                "
+msgstr "\n"
+"<p>ある特定の研究・調査に参加しようとしていて問題が発生した場合には、その研究・調査を作成した研究者に連絡することから始めてみてください。それでもなおヘルプが必要な場合には、Children Helping Scienceチーム <a href=\"mailto:lookit-tech@mit.edu\">lookit-tech@mit.edu</a>に連絡して助けを求めることもできます (英語対応のみ)。</p>\n"
+"                                <p>研究・調査を作成している研究者の方でヘルプが必要な場合には、<a href=\"https://lookit.readthedocs.io/en/develop/index.html\">こちらのドキュメント</a>、または<a href = \"https://docs.google.com/forms/d/e/1FAIpQLScI2h7G6aUSJb-I3fGHw2nB8HcuaomuNLiwta2CXhGGF2ZL-Q/viewform\">Slackコミュニティ</a>にて解決を図ることができます。</p>"
+
+#: web/templates/web/faq.html:721
+msgid "\n"
+"                <p>Here at Children Helping Science we are very concerned about protecting your and your children's data, and our software is designed to take advantage of up-to-date security measures. You can read a bit about how we do this in our <a href = \"https://lookit.readthedocs.io/en/develop/community-irb-and-legal-information.html#sub-processors-and-information-about-gdpr-compliance-dpas\">documentation</a>, and an updated HECVAT is available by emailing <a href=\"mailto:lookit@mit.edu\">lookit@mit.edu</a>.</p>\n"
+"                "
+msgstr "\n"
+"<p>Children Helping Scienceでは、あなたやあなたのお子さんのデータを保護することを非常に重視しており、ソフトウェアは最新のセキュリティ対策を講じるように設計されています。データ保護がどのように実施されているかについては、<a href = \"https://lookit.readthedocs.io/en/develop/community-irb-and-legal-information.html#sub-processors-and-information-about-gdpr-compliance-dpas\">こちらのドキュメント</a>にて概要をお読みいただけます。また、最新のHECVAT (高等教育クラウド ベンダー評価ツール キット) について確認したい方は、<a href=\"mailto:lookit@mit.edu\">lookit@mit.edu</a>までご連絡ください (英語対応のみ)。</p>"
+
+#: web/templates/web/faq.html:745
+msgid "Visit our"
+msgstr "&nbsp;"
+
+#: web/templates/web/faq.html:747
+msgid "for a complete guide to posting your studies on Children Helping Science!"
+msgstr "Children Helping Scienceにあなたの調査を掲載するための完全なガイドはこちらをご覧ください！"
+
+#: web/templates/web/faq.html:749
+msgid "\n"
+"                <p>In order to list your study on this website, you first will need to have your institution sign a contract with MIT where they agree to the <a href=\"https://lookit.mit.edu/termsofuse\">Terms of Use</a> and certify that their studies will be reviewed and approved by an institutional review board. You will also need to edit your IRB protocol to include online testing, or submit a new protocol for your proposed online study.</p>\n"
+"                <p>As of April 2023, we have agreements with over 90 universities, including institutions in the United States, Canada, the United Kingdom, and European Union. Please email <a href=\"mailto:lookit@mit.edu\">lookit@mit.edu</a> if you are not sure whether your institution already has an agreement, or if you need any help at all getting your paperwork in order.</p>\n"
+"                <p>While you are completing these steps, you can get started on Children Helping Science by creating a lab account, creating your first study, and getting it peer reviewed by our researcher community. A step-by-step guide to getting started is available <a href=\"https://lookit.readthedocs.io/en/develop/researchers-start-here.html\">here</a>.</p>\n"
+"                "
+msgstr "\n"
+"<p>このwebサイトにあなたの研究・調査を掲載するためには、まずあなたの所属機関がMITとの契約に署名し、<a href=\"https://lookit.mit.edu/termsofuse\">利用規約</a>に同意し、研究・調査が機関の審査委員会によって審査・承認されることを証明する必要があります。加えて、あなたの倫理申請書を修正してオンライン研究・調査の実施を含めるか、あるいはオンライン研究・調査についての倫理申請を新規に提出する必要があります。</p>\n"
+"                                <p>2023年4月現在、私たちは米国、カナダ、英国、欧州連合の機関を含む50以上の大学と協定を結んでいます。あなたの所属機関が既に協定を結んでいるかどうかがわからない場合や、書類を整えるのに支援が必要な場合は、こちらのメールアドレス <a href=\"mailto:lookit-tech@mit.edu\">lookit@mit.edu</a> までご連絡ください (英語対応のみ)。</p>\n"
+"                                <p>これらのステップを踏んでいる間でも、ラボアカウントを作成し、最初の研究・調査を作成し、研究者コミュニティによってピアレビューを受けることで、Children Helping Scienceプラットフォームの使用を開始することができます。Children Helping Science使用開始に関するステップ・バイ・ステップでのガイドは<a href=\"https://lookit.readthedocs.io/en/develop/researchers-start-here.html\">こちら</a>からご覧いただけます。</p> "
+
+#: web/templates/web/faq.html:773
+msgid "\n"
+"                <p>Children Helping Science has a <a href = \"https://docs.google.com/forms/d/e/1FAIpQLScI2h7G6aUSJb-I3fGHw2nB8HcuaomuNLiwta2CXhGGF2ZL-Q/viewform\">Slack community</a> for researchers to ask for help, conduct peer review, and discuss online research methods.</p>\n"
+"                <p>The Society for Research in Child Development also has a <a href = \"https://commons.srcd.org/communities/community-home/digestviewer/viewthread?CommunityKey=bd3d326e-b7db-49bf-abbb-73642ac0576c&GroupId=109&MessageKey=0871d623-bd97-48c5-b8e4-54ecda9de9d8&ReturnUrl=%%2Fcommunities%%2Fcommunity-home%%2Fdigestviewer%%3Fcommunitykey%%3Dbd3d326e-b7db-49bf-abbb-73642ac0576c%%26tab%%3Ddigestviewer&tab=digestviewer\">discussion forum</a> you might check out!</p>\n"
+"                "
+msgstr "\n"
+"Children Helping Scienceプラットフォームには <a href = \"https://docs.google.com/forms/d/e/1FAIpQLScI2h7G6aUSJb-I3fGHw2nB8HcuaomuNLiwta2CXhGGF2ZL-Q/viewform\">Slackを使ったコミュニティ</a>があり、研究者はヘルプを求めたり、ピアレビューを実施したり、オンライン研究・調査について議論したりすることができます。</p>\n"
+"                                <p>The Society for Research in Child Developmentも同様に <a href = \"https://commons.srcd.org/communities/community-home/digestviewer/viewthread?CommunityKey=bd3d326e-b7db-49bf-abbb-73642ac0576c&GroupId=109&MessageKey=0871d623-bd97-48c5-b8e4-54ecda9de9d8&ReturnUrl=%%2Fcommunities%%2Fcommunity-home%%2Fdigestviewer%%3Fcommunitykey%%3Dbd3d326e-b7db-49bf-abbb-73642ac0576c%%26tab%%3Ddigestviewer&tab=digestviewer\">ディスカッションフォーラム</a>を設けているので、ぜひご確認ください！</p>"
+
+#: web/templates/web/garden/about.html:13
+msgid "What is Project Garden?"
+msgstr "&nbsp;"
+
+#: web/templates/web/garden/home.html:14
+msgid "Welcome to"
+msgstr "&nbsp;"
+
+#: web/templates/web/garden/participate.html:16
+msgid "How to Participate"
+msgstr "&nbsp;"
+
+#: web/templates/web/garden/scientists.html:13
+msgid "Meet the GARDEN Scientists"
+msgstr "&nbsp;"
+
+#: web/templates/web/home.html:71
+msgid "Join researchers from these schools, and many more!"
+msgstr "&nbsp;"
+
+#: web/templates/web/home.html:83
+msgid "Interested in participating in a project with many studies? Learn more about "
+msgstr "&nbsp;"
+
+#: web/templates/web/home.html:83
+msgid "Project GARDEN"
+msgstr "&nbsp;"
+
+#: web/templates/web/home.html:86
+msgid "In this series of studies, your child will help an animated fox named Fen find the “GARDEN Library” while playing games to help Children Helping Science understand children's development from many different angles!"
+msgstr "&nbsp;"
+
+#: web/templates/web/home.html:89
+msgid "See our current studies for different age groups:"
+msgstr "&nbsp;"
+
+#: web/templates/web/participant-signup.html:7
+msgid "Sign up to participate"
+msgstr "参加申し込み"
+
+#: web/templates/web/participant-signup.html:16
+msgid "Ready to participate in a study with Children Helping Science? Create a family account here!"
+msgstr "Children Helping Scienceの研究に参加してみませんか？こちらからファミリーアカウントを作成してください。"
+
+#: web/templates/web/privacy.html:14
+msgid "Lookit is committed to supporting the privacy of individuals who enroll on our Platform to conduct\n"
+"        research or serve as research subjects. This Privacy Statement explains how we handle and use the\n"
+"    personal information we collect about our researchers and research participant community."
+msgstr "Lookitは、研究を実施するため、または研究に参加するために本プラットフォームに登録する個人のプライバシーを維持することを約束します。\n"
+"        下記プライバシーステートメントでは、Lookitが研究者および研究参加者コミュニティについて収集した個人情報の取り扱いおよび使用方法について説明します。"
+
+#: web/templates/web/privacy.html:22
+msgid "Lookit is a platform that many different researchers use to conduct studies about how children learn and\n"
+"        develop. It is run by the MIT Early Childhood Cognition Lab, which has access to all of the data\n"
+"        collected on Lookit. Researchers using Lookit to conduct studies only access your personal information\n"
+"    if you choose to participate in their study."
+msgstr "Lookitは、さまざまな研究者が、子供の学習や発達過程を研究するために使用するためのプラットフォームです。\n"
+"LookitはMITのEarly Childhood Cognition Lab（幼児認知研究室）によって運営され、その研究室はLookitで収集されたすべてのデータにアクセスすることができる。\n"
+"Lookit 上で特定の調査を行う研究者は、ご家族がその調査への参加に同意した場合のみ、ご家族の個人情報にアクセスできます。"
+
+#: web/templates/web/privacy.html:33
+msgid "<ul>\n"
+"        <li>Account data: basic contact information that may include your email address, nickname, mailing\n"
+"            address, and contact preferences.</li>\n"
+"        <li>Child data: basic biographical information about your child(ren), including nickname, date of birth,\n"
+"            and gestational age at birth.</li>\n"
+"        <li>Demographic data: background and biographical information such as your native language, race, age,\n"
+"            educational background, and family history of particular medical conditions.</li>\n"
+"        <li>Study data: responses collected during particular studies conducted on Lookit, including webcam\n"
+"            video of your family participating in the study, text entered in forms, the particular images that\n"
+"            were shown, the timing of progression through the study, etc.</li>\n"
+"        </ul>"
+msgstr "<ul>\n"
+"                <li>アカウントに関するデータ：メールアドレス、ニックネーム、住所、連絡方法の設定など、基本的な連絡先に関する情報。</li>\n"
+"                <li>お子さんに関するデータ：お子さんのニックネーム、生年月日、出生時の在胎週数など、お子さんに関する基本的な成育歴の情報。</li>\n"
+"                <li>人口統計に関するデータ：あなたの母語、人種、年齢、学歴、特定の疾患に関する家族情報といった、家族背景および経歴に関する情報。</li>\n"
+"                <li>研究・調査に関するデータ：研究・調査への参加中に記録されたwebカメラの録画映像、フォームに入力されたテキスト、提示された特定の画像、参加中の進捗のタイミングに関する情報など、Lookit上で実施された特定の研究・調査で収集された反応。</li>\n"
+"</ul>"
+
+#: web/templates/web/privacy.html:48
+msgid "The information we collect and maintain about you is the information you provide to us when registering\n"
+"        for a Lookit account, registering your children, updating your account or your children’s profiles,\n"
+"        completing or updating surveys, or participating in individual Lookit studies."
+msgstr "収集・保持する個人情報とは、Lookitアカウントの登録、お子さんの登録、アカウントやお子さんのプロフィールの更新、アンケートへの記入や更新、Lookitを使った個々の研究・調査への参加などの際に、あなたが提供する情報のことを指します。"
+
+#: web/templates/web/privacy.html:60
+msgid "\n"
+"        <ul>\n"
+"            <li>Your account data</li>\n"
+"            <li>The child data for the child who is participating</li>\n"
+"            <li>Your demographic data</i>\n"
+"            <li>The study data for this particular study session</li>\n"
+"        </ul>"
+msgstr "\n"
+"<ul>\n"
+"                <li>あなたのアカウント情報</li>\n"
+"                <li>研究・調査に参加するお子さんに関する情報</li>\n"
+"                <li>あなたの人口統計学的情報</i>\n"
+"                <li>今回参加する研究・調査セッションで収集されたデータ</li>\n"
+"            </ul>"
+
+#: web/templates/web/privacy.html:71
+msgid "Researchers may publish the results of a study, including individual responses. However, although they\n"
+"        may publish the ages of participants, they may not publish participant birthdates (or information that\n"
+"    could be used to calculate birthdates)."
+msgstr "研究者は、個人の回答を含む研究・調査の結果を公表する場合があります。なお、参加者の年齢が公表されることはありますが、参加者の生年月日（または生年月日の計算に利用できる情報）が公表されることはありません。"
+
+#: web/templates/web/privacy.html:76
+msgid "We and/or the researchers responsible for a study may share video of your family’s participation for\n"
+"        scientific, educational, and/or publicity purposes, but only if you choose at the conclusion of a study\n"
+"        to allow such usage. Researchers may also share your video and other data with Databrary if you choose\n"
+"        at the conclusion of a study to allow that. We don’t publish video of participants such that it can be\n"
+"        linked to individual demographic data (e.g., household income or number of parents/guardians), and\n"
+"    researchers must also agree not to do so in order to use Lookit."
+msgstr "Lookitチーム、または研究・調査を担当する研究者は、あなたが研究・調査の終了時に承諾した場合に限り、科学・教育・広報活動のために、あなたのご家族が研究・調査に参加している最中の動画を公開することがあります。また、研究者は、あなたが研究・調査の終了時に承諾した場合に限り、動画やその他のデータをデータブラリー（Databrary）と共有することがあります。なお、個人の人口統計に関するデータ（例：世帯収入や養育者の人数など）に紐づけられるような動画が公開されることはありませんし、研究者がLookitを使用するためには、この事項に同意しなければなりません。"
+
+#: web/templates/web/privacy.html:84
+msgid "We don’t share, sell, publish, or otherwise disclose your contact information (email and/or mailing\n"
+"        address) to anyone but the researchers involved in a study. Researchers must also agree not to disclose\n"
+"        your contact information in order to use Lookit."
+msgstr "あなたの連絡先情報（メールアドレスや住所など）が、研究・調査に関与する研究者以外に共有・販売・公開またはその他の方法で開示されることはありません。研究者がLookitを使用するためには、連絡先情報を開示しないことに同意しなければなりません。"
+
+#: web/templates/web/privacy.html:94
+msgid "<ul>\n"
+"        <li>Provide you with the research studies you have enrolled in, and information about which studies your\n"
+"            children are eligible for</li>\n"
+"        <li>Send you information about studies you may be interested in, reminders to participate in multi-part\n"
+"            studies, and/or results of studies you have participated in, subject to your contact preferences\n"
+"        </li>\n"
+"        <li>Improve the Lookit platform: e.g., detect and fix technical problems or identify new features that\n"
+"            would be helpful</li>\n"
+"        <li>Develop data analysis tools for Lookit researchers</li>\n"
+"        <li>Provide technical support to study researchers</li>\n"
+"        <li>Assess the quality of data collected on the platform (e.g., how well an observer can tell which\n"
+"            direction children are looking)</li>\n"
+"        <li>Evaluate recruitment and family engagement efforts (e.g., see how many participants come from rural\n"
+"            vs. urban areas)</li>\n"
+"        <li>Recruit participants or researchers to use Lookit (e.g., sharing a short video clip of your child\n"
+"            having fun – ONLY if you have chosen to allow use of the video for publicity)</li>\n"
+"        </ul>\n"
+"        "
+msgstr "<ul>\n"
+"                <li>あなたが登録した研究・調査や、お子さんがどの研究・調査の対象になるかの情報をお知らせするため</li>\n"
+"                <li>あなたの興味・関心に重なる可能性のある研究・調査に関する情報、複数のパートに分かれた研究・調査への参加リマインド、参加された研究・調査の結果などを、連絡先設定に応じてお送りするため\n"
+"                </li>\n"
+"                <li>Lookitプラットフォームの改善のため（例：技術的問題の特定・修正、役に立つ新機能の同定など）</li>\n"
+"                <li>Lookitを使う研究者のためのデータ解析ツールの開発のため</li>\n"
+"                <li>研究者への技術的支援を提供するため</li>\n"
+"                <li>Lookitプラットフォーム上で収集されたデータの質を評価するため（例：子どもが見ている方向を分析担当者がどのくらい正確に記述できるか、など）</li>\n"
+"                <li>E参加者の募集や研究・調査への参加負担を評価するため（例：農村部・都市部のそれぞれからの参加者数を調べる、など）</li>\n"
+"                <li>Lookitを使用する参加者や研究者を募集するため（例：お子さんが楽しく研究・調査に参加している様子の短い動画を公開する、など　※そのような動画の使用が承諾されている場合に限ります）</li>\n"
+"            </ul>"
+
+#: web/templates/web/privacy.html:113
+msgid "Researchers use the data collected in their studies to address particular scientific questions. It may\n"
+"            also turn out that data collected for one study can help to answer a related question later on. If\n"
+"            researchers are using any additional information about you in their study, beyond what is collected on\n"
+"            Lookit – for instance, if you are participating in a follow-up online session for an in-person study –\n"
+"            they must tell you that in the study consent form."
+msgstr "研究者は、研究・調査で収集したデータを使って、特定の科学的な問いに取り組みます。また、ある研究・調査で収集されたデータが、のちに関連する別の問題に答えることに役立つと判明する場合もあります。なお、Lookit上で収集された情報以外の追加情報が研究・調査に用いられる場合（例：対面での研究・調査のための追試を目的としたオンライン調査に参加している場合など）、研究者は研究参加同意書にその旨を記載しなければなりません。 "
+
+#: web/templates/web/privacy.html:122
+msgid "\n"
+"        <ul>\n"
+"            <li>They may not use usernames, child nicknames, or contact information as a subject of research.</li>\n"
+"            <li>They may contact families by postal mail only in order to send compensation for study participation\n"
+"                or materials needed for participation.</li>\n"
+"        </ul>\n"
+"        "
+msgstr "\n"
+"<ul>\n"
+"<li>ユーザ名、お子さんのニックネーム、連絡先情報などを研究・調査の対象として使用することはできません</li>\n"
+"<li>研究者は、研究・調査への参加報酬や、研究・調査への参加に必要な資料を送付するためにのみ、郵送にて参加者に連絡を取ることができます</li>\n"
+"</ul>"
+
+#: web/templates/web/privacy.html:130 web/templates/web/privacy.html:189
+msgid "If you have concerns about any of these purposes, or how we communicate with you, please contact us at\n"
+"        dataprotection@mit.edu. We will always respect a request by you to stop processing your personal\n"
+"        information (subject to our legal obligations)."
+msgstr "これらの目的のいずれか、また、連絡をとる方法についてご不明な点がございましたら、dataprotection@mit.eduまでご連絡ください。私たちは、あなたからの個人情報の取り扱い停止に関する要請を常に尊重します（法的義務に従うことを条件とします）。"
+
+#: web/templates/web/privacy.html:138
+msgid "We have implemented industry-standard security safeguards designed to protect the personal information\n"
+"        that you may provide. We also periodically monitor our system for possible vulnerabilities and attacks,\n"
+"        consistent with industry standards. Only authenticated users with specific permissions may access the\n"
+"        data. All data is transmitted via a secure https connection, and all video data is encrypted at rest on\n"
+"        the storage systems used by Lookit to provide data to researchers. Researchers are responsible for their\n"
+"        own secure storage of data once they obtain it from Lookit. You should be aware, however, that since the\n"
+"        internet is not a 100%% secure environment, there’s no guarantee that information may not be accessed,\n"
+"        disclosed, altered, or destroyed by breach of any of our physical, technical, or managerial safeguards.\n"
+"        It's your responsibility to protect the security of your account details, including your username and\n"
+"        password."
+msgstr "私たちは、あなたが提供する個人情報を保護するために、業界標準のセキュリティ保護措置を実施しています。また、業界標準に準拠して、脆弱性や攻撃の可能性がないか定期的にシステムを監視しています。特定の権限を持つ認証済ユーザーのみがデータにアクセスできます。すべてのデータは安全なhttps接続を介して送信され、すべての動画データは、研究者へのデータ提供のために、Lookitが使用するストレージシステム上で暗号化されています。Lookitからデータを取得した後のデータの安全な保管については、研究者自身が責任を負います。ただし、インターネットは100％安全な環境ではないため、物理的・技術的・管理的な安全対策の侵害によって情報がアクセス・開示・変更・破壊されない保証はないということをご承知おきください。なお、ユーザー名とパスワードを含むアカウントの詳細に関するセキュリティ保護は、あなたご自身の責任となります。"
+
+#: web/templates/web/privacy.html:153
+msgid "We consider our relationship with our research community to be lifelong. This means that we will maintain\n"
+"        a record for you until such time as you tell us that you no longer wish us to keep in touch. If you wish\n"
+"        to remove your account, we will retain a core set of information about you to fulfill administrative\n"
+"        tasks and legal obligations. If you have participated in Lookit studies, the personal information\n"
+"        already shared with those researchers may not generally be ‘taken back,’ as it is part of a scientific\n"
+"    dataset and removing your data could affect already published findings."
+msgstr "私たちは、研究コミュニティとの関係を生涯にわたるものと考えています。これは、あなたから連絡を取り合うことを希望しない旨の申し出があるまで、あなたの記録が保持され続けることを意味します。アカウント削除を希望される場合、管理業務および法的義務を果たすために、あなたに関する情報のコアセットは保持されます。 既にLookit調査に参加されている場合、その調査を運営した研究者と共有された個人情報は、研究データの一部であるため、一般的に「取り戻す」ことはできません。"
+
+#: web/templates/web/privacy.html:165
+msgid "We may collect basic biographic/contact information about you and your representative organization,\n"
+"    including name, title, business addresses, phone numbers, and email addresses."
+msgstr "あなた、あるいはあなたの所属組織についての基本的な経歴／連絡先情報を収集する場合があります (氏名、肩書、所属機関の住所、電話番号、メールアドレスなど)。"
+
+#: web/templates/web/privacy.html:172
+msgid "The information we collect and maintain about you is that which you have provided to us when registering\n"
+"        to use Lookit, updating your profile, or creating or editing a study."
+msgstr "収集・保持する個人情報とは、Lookitの利用登録、プロフィールの更新、研究・調査の新規作成や編集などを行う際に、あなたが提供する情報のことを指します"
+
+#: web/templates/web/privacy.html:181
+msgid "<ul>\n"
+"            <li>Provide you with the research services for which you have enrolled.</li>\n"
+"            <li>Perform administrative tasks and for internal record keeping purposes.</li>\n"
+"            <li>Create and analyze aggregated (fully anonymized) information about our users for statistical\n"
+"                research purposes in support of our mission.</li>\n"
+"        </ul>\n"
+"        "
+msgstr "<ul>\n"
+"                <li>登録した分析サービスを提供する。</li>\n"
+"                <li>内部記録の保持のために、管理上の業務を遂行する。</li>\n"
+"                <li>Lookitプラットフォームのミッションをサポートするための統計的分析のために、ユーザーに関する (完全に匿名化された) 集計情報を作成・分析する。</li>\n"
+"            </ul>"
+
+#: web/templates/web/privacy.html:201
+msgid "We have implemented industry-standard security safeguards designed to protect the personal information\n"
+"        that you may provide. We also periodically monitor our system for possible vulnerabilities and attacks,\n"
+"        consistent with industry standards. Only authenticated users with specific permissions may access the\n"
+"        data. All data is transmitted via a secure https connection. You should be aware, however, that since\n"
+"        the internet is not a 100%% secure environment, there’s no guarantee that information may not be\n"
+"        accessed, disclosed, altered, or destroyed by breach of any of our physical, technical, or managerial\n"
+"        safeguards. It's your responsibility to protect the security of your account details, including your\n"
+"        username and password."
+msgstr "私たちは、あなたが提供する個人情報を保護するために、業界標準のセキュリティ保護措置を実施しています。また、業界標準に準拠して、脆弱性や攻撃の可能性がないか定期的にシステムを監視しています。特定の権限を持つ認証済ユーザーのみがデータにアクセスできます。すべてのデータは安全なhttps接続を介して送信されます。ただし、インターネットは100％安全な環境ではないため、物理的・技術的・管理的な安全対策の侵害によって情報がアクセス・開示・変更・破壊されない保証はないということをご承知おきください。なお、ユーザー名とパスワードを含むアカウントの詳細に関するセキュリティ保護は、あなたご自身の責任となります。"
+
+#: web/templates/web/privacy.html:214
+msgid "We consider our relationship with our research community to be lifelong. This means that we will maintain\n"
+"        a record for you until such time as you tell us that you no longer wish us to keep in touch. If you no\n"
+"        longer wish to hear from Lookit, we will retain a core set of information about you to fulfill\n"
+"        administrative tasks and legal obligations."
+msgstr "私たちは、研究コミュニティとの関係を生涯にわたるものと考えています。これは、あなたから連絡を取り合うことを希望しない旨の申し出があるまで、あなたの記録が保持され続けることを意味します。Lookitからの連絡を希望されなくなった場合でも、管理業務および法的義務を果たすために、あなたに関する情報のコアセットは保持されます。"
+
+#: web/templates/web/privacy.html:224
+msgid "You have the right in certain circumstances to (1) access your personal information; (2) to correct or\n"
+"        erase information; (3) restrict processing; and (4) object to communications, direct marketing, or\n"
+"        profiling. To the extent applicable, the EU’s General Data Protection Regulation provides further\n"
+"        information about your rights. You also have the right to lodge complaints with your national or\n"
+"        regional data protection authority."
+msgstr "あなたは、特定の状況において、(1) ご自身の個人情報へのアクセス、(2) 情報の修正または削除、(3) 情報の取り扱いの制限、(4) 通信、ダイレクトマーケティング、またはプロファイリングへの異議申し立てを行う権利をもっています。適用される範囲内において、EU一般データ保護規則には、あなたがもつ権利についてのより詳細な情報が記載されています。また、あなたには、国または地域のデータ保護当局に苦情を申し立てる権利があります。"
+
+#: web/templates/web/privacy.html:231
+msgid "If you are inclined to exercise these rights, we request an opportunity to discuss with you any concerns\n"
+"        you may have. To protect the personal information we hold, we may also request further information to\n"
+"        verify your identify when exercising these rights. Upon a request to erase information, we will maintain\n"
+"        a core set of personal data to ensure we do not contact you inadvertently in the future, as well as any\n"
+"        information necessary for archival purposes. We may also need to retain some financial information for\n"
+"        legal purposes, including US IRS compliance. In the event of an actual or threatened legal claim, we may\n"
+"        retain your information for purposes of establishing, defending against or exercising our rights with\n"
+"        respect to such claim."
+msgstr "これらの権利を行使することをご希望の場合、私たちは、あなたが抱いている懸念事項について話し合う機会を要求します。Lookitが保有する個人情報を保護するために、あなたがこれらの権利を行使する際には、あなたの身元情報を確認するための追加情報を要求することがあります。情報の削除をお求めの場合、私たちは、のちに誤ってあなたに連絡を取らないようにするために個人情報のコアセットを保持するとともに、アーカイブの目的で必要な情報を保持します。また、米国国税庁のコンプライアンスなど、法的な目的のために財務情報を保持しなければならない場合もあります。実際に法的請求があった場合、またはその恐れがあった場合、私たちは、そのような請求に関して私たちの権利を確立し、弁護し、行使するために、個人情報を引き続き保持することがあります。 "
+
+#: web/templates/web/privacy.html:241
+msgid "By providing information directly to Lookit, you consent to the transfer of your personal information\n"
+"        outside of the European Economic Area to the United States. You understand that the current laws and\n"
+"        regulations of the United States may not provide the same level of protection as the data and privacy\n"
+"        laws and regulations of the EEA."
+msgstr "Lookitに直接情報を提供することで、あなたは欧州経済領域外の個人情報が米国に転送されることに同意したことになります。なお、米国における現在の法律・規制が、欧州経済領域におけるデータおよびプライバシーに関する法律・規制と同じ保護水準を提供しているとは限らないことをご理解ください。"
+
+#: web/templates/web/privacy.html:251
+msgid "We may change this Privacy Statement from time to time. If we make any significant changes in the way we\n"
+"        treat your personal information we will make this clear on our website or by contacting you directly."
+msgstr "このプライバシー・ステートメントを随時変更することがあります。この際、登録者様の個人情報の取り扱い方法を大幅に変更する場合、ウェブサイト上で、 または登録者様に直接連絡することにより、これを明示したします。 "
+
+#: web/templates/web/scientists.html:10
+msgid "Meet the Children Helping Science team"
+msgstr "Children Helping Scienceチームの紹介"
+
+#: web/templates/web/scientists/affiliated-universities-and-researchers.html:3
+msgid "As of March 2023, there are over 950 researchers in our community, and over 90 universities affiliated with Lookit/Children Helping Science, including:"
+msgstr "2023年3月現在、私たちのコミュニティには950人以上の研究者がおり、Lookit/Children Helping Scienceと提携している大学は90校以上あります："
+
+#: web/templates/web/studies-history.html:15
+msgid "Next Video"
+msgstr "次のビデオ"
+
+#: web/templates/web/studies-history.html:31
+msgid "Lookit studies run here on our platform, and usually include a video of your session! "
+msgstr "Lookit 研究・調査は私たちのプラットフォームで実施され、通常は参加者様のビデオセッションも含まれています！"
+
+#: web/templates/web/studies-history.html:33
+msgid "You can find information about your previous study sessions, watch these videos, and see comments left by researchers below."
+msgstr "過去の研究セッションに関する情報を検索したり、ビデオを見たり、研究者が残したコメントを以下から見ることができます。"
+
+#: web/templates/web/studies-history.html:36
+msgid "External studies happen at other websites, and are listed below after you click the &quot;Participate Now&quot; button to follow a link. "
+msgstr "外部調査は他のウェブサイトでも行われており、&quot;「今すぐ参加する」&quot; ボタンをクリックしてリンクをたどると、以下にリストアップされます。"
+
+#: web/templates/web/studies-history.html:38
+msgid "You can find information on the studies you have accessed and contact information for the researchers on a specific study below."
+msgstr "あなたがアクセスした研究・調査についての情報や、特定の研究・調査についての研究者の連絡先については、以下をご覧ください。"
+
+#: web/templates/web/studies-history.html:55
+msgid "Eligibility"
+msgstr "参加資格："
+
+#: web/templates/web/studies-history.html:59
+msgid "Contact"
+msgstr "連絡先"
+
+#: web/templates/web/studies-list.html:65
+msgid "Want to learn more about research with babies & children? Check out the "
+msgstr "&nbsp;"
+
+#: web/templates/web/studies-list.html:69
+msgid "page for activities to try at home and developmental labs near you!"
+msgstr "&nbsp;"
+
+#: web/templates/web/study-detail.html:149
+msgid "This study runs on another website, and clicking to participate will take you to that link."
+msgstr "この研究は別のウェブサイトで実施されており、参加をクリックするとそのリンクに移動します。"
+
+#: web/templates/web/study-detail.html:151
+msgid "It will also make it possible for the researchers of this study to contact you, and will share your child's profile information with the researchers."
+msgstr "また、この研究の研究者があなたに連絡することを可能にし、あなたのお子さんのプロフィール情報を研究者と共有します。"
+
+#: web/templates/web/study-detail.html:154
+msgid "This study runs here on the Lookit platform."
+msgstr "この研究・調査はLookitのプラットフォーム上で行われます。"
+
+#: web/templates/web/study-detail.html:156
+msgid "Clicking to participate will make it possible for the researchers of this study to contact you, and will share your child's profile information with the researchers."
+msgstr "参加するをクリックすると、この研究・調査の研究者があなたに連絡することが可能になり、あなたのお子様のプロフィール情報が研究者と共有されます。"
+
+#: web/templatetags/web_extras.py:192
+msgid "Use the tabs above to see activities you can do right now, or scheduled activities you can sign up for.\n"
+"\n"
+"Please note you'll need a laptop or desktop computer (not a mobile device) running Chrome or Firefox to participate, unless a specific study says otherwise."
+msgstr "上のタブを使って、今すぐにできるものや、日程調整して参加登録できるものがないかチェックしてみてください。\n"
+"\n"
+"研究・調査への参加にはノートPCまたはデスクトップPCが必要です (スマートフォンやタブレットは使用できません)。特に指定がない限りは、ChromeまたはFirefoxのブラウザが必要となります。"
+
+#: accounts/forms.py:109
+#, fuzzy
+msgid "Please enter a correct %(username)s and password. Note that email and password fields may be case-sensitive. If you have turned on two-factor authentication, you will need a one-time password (OTP code) from Google Authenticator as well. "
+msgstr "正しい %（ユーザーネーム）とパスワードを入力してください。メールアドレス欄とパスワード欄は設定によって異なります。二段階認証を有効にしている場合は、Google認証システムからのワンタイムパスワード（OTPコード）も必要になります。"
+
+#: 
+msgid "The Scientists"
+msgstr "科学者たち"
+
+#: 
+msgid "My account"
+msgstr "マイアカウント"
+
+#: 
+msgid "My past studies"
+msgstr "過去の調査"
+
+#: accounts/forms.py:344
+msgid "Describe your gender"
+msgstr "性別の自己記述"
+
+#: web/templates/web/children-list.html:19
+msgid "Click the 'Add Child' button to add a child to your account."
+msgstr "お子さんをアカウントに追加するには、「子どもを追加する」ボタンをクリックしてください。"
+
+#: web/templates/web/children-list.html:22
+msgid "You can edit information about the children listed in your account, or add another by clicking the 'Add Child' button. Click the 'Find a Study' button to view the studies available for your children."
+msgstr "自分のアカウントに登録されている子供の情報を編集したり、「子どもを追加する」ボタンをクリックして別の子供を追加することができます。「調査検索」ボタンをクリックすると、お子さんが参加できる調査が表示されます。"
+
+#: web/templates/web/children-list.html:26
+msgid "When you are ready, click the 'Continue to Study' button to go on to your study, '{{ request.session.study_name }}'."
+msgstr "準備ができ次第、「研究・調査を続ける 」ボタンをクリックして、「{{ request.session.study_name}}」調査に進みます。"
+
+#: web/templates/web/children-list.html:30
+msgid "You can edit information about the children listed in your account, or add another by clicking the 'Add Child' button."
+msgstr "自分のアカウントに登録されている子供の情報を編集したり、「子どもを追加する」ボタンをクリックして別の子供を追加することができます。"
+
+#: web/templates/web/children-list.html:33
+msgid "If the 'Continue to Study' button still isn't lighting up, the study may have become full or be recruiting a slightly different set of kids right now. You might also be missing a piece of information about your family, such as the languages you speak at home."
+msgstr "「研究・調査を続ける 」ボタンがまだ点灯していない場合は、研究が満員になったか、現在少し条件の異なる子供たちを募集している可能性があります。また、家庭で話す言語など、あなたの家族に関する情報が欠けているかもしれません。"
+
+#: web/templates/web/children-list.html:36
+msgid "You can click the 'Demographic Survey' button to add more information about your family, 'Find Another Study' to explore more studies for your family, or "
+msgstr "「人口統計調査 」ボタンをクリックすると、あなたの家族に関する情報を追加できます。「別の研究・調査を探す 」ボタンをクリックすると、あなたの家族が参加可能な他の調査を検索できます。"
+
+#: web/templates/web/children-list.html:36
+msgid "click here</a> to review the requirements for '{{ request.session.study_name }}'."
+msgstr "ここをクリック</a>して、'{{ request.session.study_name }}' の要件を確認してください。"
+
+#: web/templates/web/study-detail.html:127
+msgid "Your child is still younger than the recommended age range for this study. If you can wait until he or she is old enough, the researchers will be able to compensate you and use the collected data in their research!"
+msgstr "あなたのお子さんは、この研究に推奨されている年齢範囲よりも若いです。お子さんが十分な年齢になるまでお待ちいただければ、研究者はあなたに補償し、収集したデータを研究に使用することができます。"
+
+#: web/templates/web/study-detail.html:130
+msgid "Your child is older than the recommended age range for this study. You're welcome to try the study anyway, but researchers may not be able to compensate you or use the collected data in their research."
+msgstr "あなたのお子さんの年齢は、この研究に推奨されている年齢範囲より高いです。この研究に参加することは歓迎しますが、研究者はあなたに補償したり、収集したデータを研究に使用したりすることはできません。"
+
 #: web/templates/web/study-detail.html:133
 msgid " Your child does not meet the eligibility criteria listed for this study. You're welcome to try the study anyway, but researchers may not be able to compensate you or use your data. Please review the “Who can participate” information for this study and contact the study researchers (%(contact)s) if you feel this is in error. "
 msgstr "␣あなたのお子さんは、この研究に記載されている参加資格を満たしていません。この研究に参加することは歓迎ですが、研究者はあなたに補償したり、あなたのデータを使用することができないかもしれません。この研究の「研究・調査への参加資格 」情報を確認し、これが誤りであると思われる場合は、研究者(%(contact)s)に連絡してください。␣"
->>>>>>> 7ff0149c
