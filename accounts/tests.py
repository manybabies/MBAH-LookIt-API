--- conflicted
+++ resolved
@@ -455,9 +455,6 @@
         )
 
 
-<<<<<<< HEAD
-# TODO: add tests of determining eligibility more broadly (using age range + criteria)
-=======
 class EligibilityTestCase(TestCase):
     def setUp(self):
         self.study_type = G(StudyType, name="default", id=1)
@@ -671,5 +668,4 @@
                     study,
                 ),
                 "Child just above upper age bound is eligible",
-            )
->>>>>>> 9caa119c
+            )