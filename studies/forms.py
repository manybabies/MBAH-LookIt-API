import json

from ace_overlay.widgets import AceOverlayWidget
from django import forms
from django.forms import ModelForm, Textarea

from studies.models import Response, Study


class ResponseForm(ModelForm):
    results = forms.CharField(
        widget=AceOverlayWidget(
            mode="json",
            wordwrap=True,
            theme="textmate",
            width="100%",
            height="100%",
            showprintmargin=False,
        ),
        required=False,
    )

    class Meta:
        fields = ("study", "child", "demographic_snapshot", "results")
        model = Response


class BaseStudyForm(ModelForm):
    def clean(self):
        cleaned_data = super().clean()
        min_age_days = self.cleaned_data.get("min_age_days")
        min_age_months = self.cleaned_data.get("min_age_months")
        min_age_years = self.cleaned_data.get("min_age_years")
        max_age_days = self.cleaned_data.get("max_age_days")
        max_age_months = self.cleaned_data.get("max_age_months")
        max_age_years = self.cleaned_data.get("max_age_years")
        if (min_age_years + min_age_months / 12 + min_age_days / 365) > (
            max_age_years + max_age_months / 12 + max_age_days / 365
        ):
            raise forms.ValidationError(
                "The maximum age must be greater than the minimum age."
            )
        return cleaned_data




STUDY_HELP_TEXT_INITIAL = '''<p>After selecting a study type above, you'll be asked 
    to fill out some study type metadata as well. This metadata is unique to the 
    study type, and provides important configurations for building your study.</p>
    <p>If you're not sure what to enter here, just leave the defaults (you can change this later).</p>
    <p>For more information on study types and their metadata, please
    <a href="https://lookit.readthedocs.io/en/develop/experimenter.html#editing-study-type">see the documentation.</a></p>'''

STUDY_HELP_TEXT_EDIT = STUDY_HELP_TEXT_INITIAL + '''<p> Once you've filled in the 
    required metadata, you'll have to build the dependencies for your experiment in order 
    to deploy it, which you can do from the detail page. However, you'll probably want 
    to see what your experiment looks like before you actually deploy it and start 
    collecting data! You can do that by clicking the "Build Preview Dependencies" button and 
    then clicking on "See Preview" above after the build finishes.</p>'''

# Form for editing an existing a new study. Study type is NOT included in this form as that
# submission is handled separately during edit, although metadata about the field is stored
# here for consistency.
class StudyEditForm(BaseStudyForm):

    structure = forms.CharField(
        label="Build Study - Add JSON",
        widget=AceOverlayWidget(
            mode="json",
            wordwrap=True,
            theme="textmate",
            width="100%",
            height="100%",
            showprintmargin=False,
        ),
        required=False,
        help_text="Add the frames of your study as well as the sequence of those frames.  This can be added later.",
    )

    def clean_structure(self):
        structure = self.cleaned_data["structure"]
        try:
            json_data = json.loads(structure)  # loads string as json
        except:
            raise forms.ValidationError(
                "Save failed due to invalid JSON! Please use valid JSON and save again. If you reload this page, all changes will be lost."
            )
        return json_data

    class Meta:
        model = Study
<<<<<<< HEAD
        fields = [
            "name",
            "image",
            "short_description",
            "long_description",
            "exit_url",
            "criteria",
            "min_age_days",
            "min_age_months",
            "min_age_years",
            "max_age_days",
            "max_age_months",
            "max_age_years",
            "duration",
            "contact_info",
            "public",
            "structure",
            "study_type",
        ]
=======
        fields = ['name', 'image', 'short_description', 'long_description', 'exit_url', 
            'criteria', 'min_age_days', 'min_age_months', 'min_age_years', 'max_age_days', 
            'max_age_months', 'max_age_years', 'duration', 'contact_info', 'public',
            'structure']
>>>>>>> 6efc4ca0
        labels = {
            "short_description": "Short Description",
            "long_description": "Purpose",
            "exit_url": "Exit URL",
            "criteria": "Participant Eligibility",
            "contact_info": "Researcher Contact Information",
            "public": "Discoverable - Do you want this study to be publicly discoverable on Lookit once activated?",
            "study_type": "Study Type",
        }
        widgets = {
            "short_description": Textarea(attrs={"rows": 2}),
            "long_description": Textarea(attrs={"rows": 2}),
            "exit_url": Textarea(attrs={"rows": 1}),
            "criteria": Textarea(attrs={"rows": 1}),
            "duration": Textarea(attrs={"rows": 1}),
            "contact_info": Textarea(attrs={"rows": 1}),
        }

        help_texts = {
<<<<<<< HEAD
            "image": "Please keep your file size less than 1 MB",
            "exit_url": "Specify the page where you want to send your participants after they've completed the study.",
            "short_description": "Give your study a description here.",
            "long_description": "Explain the purpose of your study here.",
            "contact_info": "This should give the name of the PI for your study, and an email address where the PI or study staff can be reached with questions. Format: PIs Name (contact: youremail@lab.edu)",
            "criteria": "Text shown to families - this is not used to actually verify eligibility.",
            "study_type": """<p>After selecting a study type above, you'll be asked 
            to fill out some study type metadata as well. This metadata is unique to the 
            study type, and provides important configurations for building your study.</p>
            <p>If you're not sure what to enter here, just leave the defaults (you can change this later).</p>
            <p>For more information on study types and their metadata, please
            <a href="https://lookit.readthedocs.io/en/develop/experimenter.html#editing-study-type">see the documentation.</a></p>""",
        }


class StudyEditForm(StudyForm):
    class Meta(StudyForm.Meta):
        help_texts = StudyForm.Meta.help_texts.copy()
        help_texts[
            "study_type"
        ] += """<p class="help-block"> Once you've filled in the required metadata, you'll have to build the dependencies for your 
                            experiment in order to deploy it, which you can do from the detail page. However, you'll 
                            probably want to see what your experiment looks like before you actually deploy it and start 
                            collecting data! You can do that by clicking the "Build Preview Dependencies" button and 
                            then clicking on "See Preview" above after the build finishes.</p>"""
=======
            'image': 'Please keep your file size less than 1 MB',
            'exit_url': "Specify the page where you want to send your participants after they've completed the study.",
            'short_description': 'Give your study a description here.',
            'long_description': 'Explain the purpose of your study here.',
            'contact_info': 'This should give the name of the PI for your study, and an email address where the PI or study staff can be reached with questions. Format: PIs Name (contact: youremail@lab.edu)',
            'criteria': 'Text shown to families - this is not used to actually verify eligibility.',
            'study_type': STUDY_HELP_TEXT_EDIT
        }
        
# Form for creating a new study. Study type is included as part of this form.
class StudyForm(StudyEditForm):
    
    class Meta(StudyEditForm.Meta):
        help_texts = StudyEditForm.Meta.help_texts.copy()
        help_texts['study_type'] = STUDY_HELP_TEXT_INITIAL
                            
        fields = StudyEditForm.Meta.fields + ['study_type']

>>>>>>> 6efc4ca0


class StudyBuildForm(forms.ModelForm):
    structure = forms.CharField(
        label="Build Study - Add JSON",
        widget=AceOverlayWidget(
            mode="json",
            wordwrap=True,
            theme="textmate",
            width="100%",
            height="100%",
            showprintmargin=False,
        ),
        required=False,
        help_text="Add the frames of your study as well as the sequence of those frames.",
    )

    def clean_structure(self):
        structure = self.cleaned_data["structure"]
        try:
            json_data = json.loads(structure)  # loads string as json
        except:
            raise forms.ValidationError("Invalid JSON")
        return json_data

    class Meta:
        model = Study
        fields = ["structure"]<|MERGE_RESOLUTION|>--- conflicted
+++ resolved
@@ -90,32 +90,10 @@
 
     class Meta:
         model = Study
-<<<<<<< HEAD
-        fields = [
-            "name",
-            "image",
-            "short_description",
-            "long_description",
-            "exit_url",
-            "criteria",
-            "min_age_days",
-            "min_age_months",
-            "min_age_years",
-            "max_age_days",
-            "max_age_months",
-            "max_age_years",
-            "duration",
-            "contact_info",
-            "public",
-            "structure",
-            "study_type",
-        ]
-=======
         fields = ['name', 'image', 'short_description', 'long_description', 'exit_url', 
             'criteria', 'min_age_days', 'min_age_months', 'min_age_years', 'max_age_days', 
             'max_age_months', 'max_age_years', 'duration', 'contact_info', 'public',
             'structure']
->>>>>>> 6efc4ca0
         labels = {
             "short_description": "Short Description",
             "long_description": "Purpose",
@@ -135,33 +113,6 @@
         }
 
         help_texts = {
-<<<<<<< HEAD
-            "image": "Please keep your file size less than 1 MB",
-            "exit_url": "Specify the page where you want to send your participants after they've completed the study.",
-            "short_description": "Give your study a description here.",
-            "long_description": "Explain the purpose of your study here.",
-            "contact_info": "This should give the name of the PI for your study, and an email address where the PI or study staff can be reached with questions. Format: PIs Name (contact: youremail@lab.edu)",
-            "criteria": "Text shown to families - this is not used to actually verify eligibility.",
-            "study_type": """<p>After selecting a study type above, you'll be asked 
-            to fill out some study type metadata as well. This metadata is unique to the 
-            study type, and provides important configurations for building your study.</p>
-            <p>If you're not sure what to enter here, just leave the defaults (you can change this later).</p>
-            <p>For more information on study types and their metadata, please
-            <a href="https://lookit.readthedocs.io/en/develop/experimenter.html#editing-study-type">see the documentation.</a></p>""",
-        }
-
-
-class StudyEditForm(StudyForm):
-    class Meta(StudyForm.Meta):
-        help_texts = StudyForm.Meta.help_texts.copy()
-        help_texts[
-            "study_type"
-        ] += """<p class="help-block"> Once you've filled in the required metadata, you'll have to build the dependencies for your 
-                            experiment in order to deploy it, which you can do from the detail page. However, you'll 
-                            probably want to see what your experiment looks like before you actually deploy it and start 
-                            collecting data! You can do that by clicking the "Build Preview Dependencies" button and 
-                            then clicking on "See Preview" above after the build finishes.</p>"""
-=======
             'image': 'Please keep your file size less than 1 MB',
             'exit_url': "Specify the page where you want to send your participants after they've completed the study.",
             'short_description': 'Give your study a description here.',
@@ -179,8 +130,6 @@
         help_texts['study_type'] = STUDY_HELP_TEXT_INITIAL
                             
         fields = StudyEditForm.Meta.fields + ['study_type']
-
->>>>>>> 6efc4ca0
 
 
 class StudyBuildForm(forms.ModelForm):
