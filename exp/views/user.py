--- conflicted
+++ resolved
@@ -8,13 +8,9 @@
 from django.db.models.functions import Lower
 from django.shortcuts import reverse
 from django.views import generic
-<<<<<<< HEAD
 from guardian.mixins import LoginRequiredMixin
 from guardian.shortcuts import get_objects_for_user
 from django.db.models import Q
-
-=======
->>>>>>> b27775bf
 
 from accounts.forms import UserStudiesForm
 from accounts.models import User
