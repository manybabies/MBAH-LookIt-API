import datetime
import json
from unittest import skip
from unittest.mock import patch

from django.core.files.uploadedfile import SimpleUploadedFile
from django.forms.models import model_to_dict
from django.test import Client, TestCase, override_settings
from django.urls import reverse
from django_dynamic_fixture import G
from guardian.shortcuts import assign_perm

from accounts.backends import TWO_FACTOR_AUTH_SESSION_KEY
from accounts.models import Child, User
from project import settings
from studies.models import Lab, Study, StudyType
from studies.permissions import LabPermission, StudyPermission


class Force2FAClient(Client):
    """For convenience, let's just pretend everyone is two-factor auth'd."""

    @property
    def session(self):
        _session = super().session
        _session[TWO_FACTOR_AUTH_SESSION_KEY] = True
        return _session


# Run celery tasks right away, but don't catch errors from them. The relevant tasks for
# this case involve S3/GCP access which we're not testing.
@override_settings(CELERY_TASK_ALWAYS_EAGER=True)
@override_settings(CELERY_TASK_EAGER_PROPAGATES=True)
class ResponseViewsTestCase(TestCase):
    def setUp(self):
        self.client = Force2FAClient()

        self.study_admin = G(
            User, is_active=True, is_researcher=True, given_name="Researcher 1"
        )
        self.study_designer = G(
            User, is_active=True, is_researcher=True, given_name="Researcher 2"
        )
        self.other_researcher = G(
            User, is_active=True, is_researcher=True, given_name="Researcher 3"
        )
        self.lab_researcher = G(
            User,
            is_active=True,
            is_researcher=True,
            given_name="Researcher 4",
            time_zone="America/New_York",
        )
        self.participant = G(User, is_active=True, is_researcher=False, nickname="Dada")
        self.study_type = G(StudyType, name="default", id=1)
        self.other_study_type = G(StudyType, name="other", id=2)
        self.approved_lab = G(Lab, name="MIT", approved_to_test=True)

        self.generator_function_string = (
            "function(child, pastSessions) {return {frames: {}, sequence: []};}"
        )
        self.structure_string = (
            "some exact text that should be displayed in place of the loaded structure"
        )
        small_gif = (
            b"\x47\x49\x46\x38\x39\x61\x01\x00\x01\x00\x00\x00\x00\x21\xf9\x04"
            b"\x01\x0a\x00\x01\x00\x2c\x00\x00\x00\x00\x01\x00\x01\x00\x00\x02"
            b"\x02\x4c\x01\x00\x3b"
        )
        self.study = G(
            Study,
            image=SimpleUploadedFile(
<<<<<<< HEAD
                name="fake_image.png",
                content=open(
                    f"{settings.BASE_DIR}{settings.STATIC_URL}images/pacifier.png", "rb"
                ).read(),
                content_type="image/png",
            ),  # we could also pass fill_nullable_fields=True
=======
                name="small.gif", content=small_gif, content_type="image/gif"
            ),
>>>>>>> df97ad33
            # See: https://django-dynamic-fixture.readthedocs.io/en/latest/data.html#fill-nullable-fields
            creator=self.study_admin,
            shared_preview=False,
            study_type=self.study_type,
            public=True,
            name="Test Study",
            lab=self.approved_lab,
            short_description="original short_description",
            structure={
                "frames": {"frame-a": {}, "frame-b": {}},
                "sequence": ["frame-a", "frame-b"],
                "exact_text": self.structure_string,
            },
            use_generator=False,
            generator=self.generator_function_string,
            criteria_expression="",
            exit_url="https://lookit.mit.edu/studies/history",
            metadata={
                "player_repo_url": "https://github.com/lookit/ember-lookit-frameplayer",
                "last_known_player_sha": "fakecommitsha",
            },
            built=True,
        )

        self.study_shared_preview = G(
            Study,
            creator=self.study_admin,
            shared_preview=True,
            study_type=self.study_type,
            name="Test Study",
            lab=self.approved_lab,
            built=True,
        )

        self.study.admin_group.user_set.add(self.study_admin)
        self.study.design_group.user_set.add(self.study_designer)
        self.approved_lab.researchers.add(self.study_designer)
        self.approved_lab.researchers.add(self.study_admin)
        self.approved_lab.researchers.add(self.lab_researcher)

        self.study_designer_child = G(
            Child,
            user=self.study_designer,
            given_name="Study reader child",
            birthday=datetime.date.today() - datetime.timedelta(30),
        )
        self.other_researcher_child = G(
            Child,
            user=self.other_researcher,
            given_name="Other researcher child",
            birthday=datetime.date.today() - datetime.timedelta(60),
        )

        self.study_build_url = reverse(
            "exp:study-build", kwargs={"uuid": self.study.uuid}
        )

        self.all_study_views_urls = [
            reverse("exp:study-list"),
            reverse("exp:study-create"),
            reverse("exp:study-detail", kwargs={"pk": self.study.pk}),
            reverse("exp:study-participant-contact", kwargs={"pk": self.study.pk}),
            reverse("exp:preview-detail", kwargs={"uuid": self.study.uuid}),
            reverse(
                "exp:preview-proxy",
                kwargs={
                    "uuid": self.study.uuid,
                    "child_id": self.other_researcher_child.uuid,
                },
            ),
        ]

    def test_cannot_see_any_study_views_unauthenticated(self):
        for url in self.all_study_views_urls:
            page = self.client.get(url)
            self.assertNotEqual(
                page.status_code,
                200,
                "Unauthenticated user can see study view: " + url,
            )

    def test_can_see_study_preview_detail_as_other_researcher_if_shared(self):
        self.client.force_login(self.other_researcher)
        url = reverse(
            "exp:preview-detail", kwargs={"uuid": self.study_shared_preview.uuid}
        )
        page = self.client.get(url)
        self.assertEqual(
            page.status_code,
            200,
            "Study preview is shared but unassociated researcher cannot access: " + url,
        )

    @skip(
        "Skip testing redirect to GCP resources until build -> deploy to GCP is part of testing"
    )
    def test_can_see_study_preview_proxy_as_other_researcher_if_shared(self):
        self.client.force_login(self.other_researcher)
        url = reverse(
            "exp:preview-proxy",
            kwargs={
                "uuid": self.study_shared_preview.uuid,
                "child_id": self.other_researcher_child.uuid,
            },
        )
        page = self.client.get(url)
        self.assertEqual(
            page.status_code,
            200,
            "Study preview is shared but unassociated researcher cannot access: " + url,
        )

    def test_cannot_see_study_preview_detail_as_participant(self):
        self.client.force_login(self.participant)
        url = reverse(
            "exp:preview-detail", kwargs={"uuid": self.study_shared_preview.uuid}
        )
        page = self.client.get(url)
        self.assertEqual(
            page.status_code, 403, "Study preview is accessible by participant: " + url
        )

    def test_cannot_see_study_preview_detail_as_other_researcher_if_not_shared(self):
        self.client.force_login(self.other_researcher)
        url = reverse("exp:preview-detail", kwargs={"uuid": self.study.uuid})
        page = self.client.get(url)
        self.assertEqual(
            page.status_code,
            403,
            "Study preview is not shared but unassociated researcher can access: "
            + url,
        )

    def test_get_study_build_view(self):
        self.client.force_login(self.study_designer)
        page = self.client.get(self.study_build_url)
        self.assertIn(
            page.status_code, [403, 405], "GET method allowed on study build view"
        )

    def test_build_study_as_researcher_outside_lab(self):
        self.client.force_login(self.other_researcher)
        page = self.client.post(self.study_build_url, {})
        self.assertEqual(
            page.status_code, 403, "Study build allowed from outside researcher"
        )

    def test_build_study_already_built(self):
        self.client.force_login(self.study_designer)
        self.study.built = True
        self.study.save()
        page = self.client.post(self.study_build_url, {})
        self.assertEqual(
            page.status_code, 403, "Study build allowed when already built"
        )

    def test_build_study_currently_building(self):
        self.client.force_login(self.study_designer)
        self.study.is_building = True
        self.study.save()
        page = self.client.post(self.study_build_url, {})
        self.assertEqual(
            page.status_code, 403, "Study build allowed when already building"
        )

    def test_build_study_in_lab_without_correct_perms(self):
        self.client.force_login(self.lab_researcher)
        # Assign some permissions that should NOT grant ability to build study
        assign_perm(
            StudyPermission.READ_STUDY_DETAILS.prefixed_codename,
            self.lab_researcher,
            self.study,
        )
        assign_perm(
            LabPermission.CHANGE_STUDY_STATUS.prefixed_codename,
            self.lab_researcher,
            self.approved_lab,
        )
        page = self.client.post(self.study_build_url, {})
        self.assertEqual(
            page.status_code,
            403,
            "Study build allowed from lab researcher without specific perms",
        )

    @skip
    def test_build_study_with_correct_perms_and_current_exp_runner(self):
        self.client.force_login(self.lab_researcher)
        assign_perm(
            StudyPermission.WRITE_STUDY_DETAILS.prefixed_codename,
            self.lab_researcher,
            self.study,
        )
        page = self.client.post(self.study_build_url, {})
        self.assertEqual(
            page.status_code,
            200,
            "Study build not allowed from researcher with write study details perms",
        )
        self.assertTrue(
            self.study.built, "Study built field not True following study build"
        )

    @skip
    def test_build_study_with_correct_perms_and_specific_exp_runner(self):
        self.client.force_login(self.lab_researcher)
        self.study.metadata = {
            "player_repo_url": "https://github.com/lookit/ember-lookit-frameplayer",
            "last_known_player_sha": "bd13a209640917993247f7b6d50ce8bd7d846c82",
        }
        self.study.built = False
        self.study.save()
        assign_perm(
            StudyPermission.WRITE_STUDY_DETAILS.prefixed_codename,
            self.lab_researcher,
            self.study,
        )
        page = self.client.post(self.study_build_url, {})
        self.assertEqual(
            page.status_code,
            200,
            "Study build not allowed from researcher with write study details perms",
        )
        self.assertTrue(
            self.study.built, "Study built field not True following study build"
        )

    def test_study_edit_displays_generator(self):
        self.client.force_login(self.lab_researcher)
        url = reverse("exp:study-edit", kwargs={"pk": self.study.id})
        assign_perm(
            StudyPermission.WRITE_STUDY_DETAILS.prefixed_codename,
            self.lab_researcher,
            self.study,
        )
        response = self.client.get(url)
        content = response.content.decode("utf-8")
        self.assertEqual(
            response.status_code, 200, "Study edit view returns invalid response",
        )
        self.assertIn(
            self.generator_function_string,
            content,
            "Generator function not rendered in editor on study edit page",
        )
        self.assertIn(
            self.structure_string,
            content,
            "Exact text representation of structure not displayed on study edit page",
        )
        self.assertNotIn(
            "frame-a",
            content,
            "internal structure displayed on study edit page instead of just exact text",
        )

    @patch("exp.views.mixins.StudyTypeMixin.validate_and_fetch_metadata")
    def test_study_edit_change_study_type(self, mock_validate):
        mock_validate.return_value = {"fake": "metadata"}, []
        # Mock validation function - we should test that unit separately
        self.client.force_login(self.lab_researcher)
        url = reverse("exp:study-edit", kwargs={"pk": self.study.id})
        assign_perm(
            StudyPermission.WRITE_STUDY_DETAILS.prefixed_codename,
            self.lab_researcher,
            self.study,
        )
        data = model_to_dict(self.study)
        data["study_type"] = 2  # Other study type
        data["comments"] = "Changing the study type"
        data["structure"] = json.dumps(data["structure"])
        response = self.client.post(url, data, follow=True)
        self.assertEqual(
            response.status_code,
            200,
            "Study edit returns invalid response when editing study type",
        )
        self.assertEqual(
            response.redirect_chain,
            [(reverse("exp:study-edit", kwargs={"pk": self.study.pk}), 302)],
        )
        updated_study = Study.objects.get(id=self.study.id)
        self.assertEqual(
            updated_study.study_type, self.other_study_type, "Study type not updated",
        )
        self.assertFalse(
            updated_study.built,
            "Study build was not invalidated after editing study type",
        )

    @patch("exp.views.mixins.StudyTypeMixin.validate_and_fetch_metadata")
    def test_change_study_metadata_invalidates_build(
        self, mock_validate_and_fetch_metadata
    ):
        new_metadata = {
            "player_repo_url": "https://github.com/lookit/ember-lookit-frameplayer",
            "last_known_player_sha": "2aa08ee6132cd6351eed58abc2253368c14ad184",
        }
        mock_validate_and_fetch_metadata.return_value = new_metadata, []
        self.client.force_login(self.lab_researcher)
        url = reverse("exp:study-edit", kwargs={"pk": self.study.id})
        assign_perm(
            StudyPermission.WRITE_STUDY_DETAILS.prefixed_codename,
            self.lab_researcher,
            self.study,
        )
        data = model_to_dict(self.study)
        data["metadata"] = new_metadata
        data["comments"] = "Changed experiment runner version"
        data["structure"] = json.dumps(data["structure"])
        response = self.client.post(url, data, follow=True)
        self.assertEqual(
            response.status_code,
            200,
            "Study edit returns invalid response when editing metadata",
        )
        self.assertEqual(
            response.redirect_chain,
            [(reverse("exp:study-edit", kwargs={"pk": self.study.pk}), 302)],
        )
        updated_study = Study.objects.get(id=self.study.id)
        self.assertFalse(
            updated_study.built,
            "Study build was not invalidated after editing metadata",
        )

    @patch("exp.views.mixins.StudyTypeMixin.validate_and_fetch_metadata")
    def test_change_study_protocol_does_not_affect_build_status(
        self, mock_validate_and_fetch_metadata
    ):
        mock_validate_and_fetch_metadata.return_value = self.study.metadata, []
        self.client.force_login(self.lab_researcher)
        url = reverse("exp:study-edit", kwargs={"pk": self.study.id})
        assign_perm(
            StudyPermission.WRITE_STUDY_DETAILS.prefixed_codename,
            self.lab_researcher,
            self.study,
        )
        data = model_to_dict(self.study)
        data["structure"] = json.dumps(
            {"frames": {"frame-c": {}}, "sequence": ["frame-c"]}
        )
        data["comments"] = "Changed protocol"
        response = self.client.post(url, data, follow=True)
        self.assertEqual(
            response.status_code,
            200,
            "Study edit returns invalid response when editing metadata",
        )
        self.assertEqual(
            response.redirect_chain,
            [(reverse("exp:study-edit", kwargs={"pk": self.study.pk}), 302)],
        )
        updated_study = Study.objects.get(id=self.study.id)
        self.assertTrue(
            updated_study.built, "Study build was invalidated upon editing protocol"
        )

    def test_new_user_can_create_studies_in_sandbox_lab_only(self):
        new_researcher = G(
            User, is_active=True, is_researcher=True, given_name="New researcher"
        )
        self.client.force_login(new_researcher)
        self.assertTrue(
            new_researcher.can_create_study(), "New researcher unable to create study"
        )
        sandbox_lab = Lab.objects.get(name="Sandbox lab")
        demo_lab = Lab.objects.get(name="Demo lab")
        self.assertTrue(
            new_researcher.has_perm(
                LabPermission.CREATE_LAB_ASSOCIATED_STUDY.codename, obj=sandbox_lab
            ),
            "New researcher unable to create studies in sandbox lab",
        )
        self.assertFalse(
            new_researcher.has_perm(
                LabPermission.CREATE_LAB_ASSOCIATED_STUDY.codename, obj=demo_lab
            ),
            "New researcher able to create studies in demo lab",
        )
        self.assertEqual(new_researcher.labs_user_can_create_study_in().count(), 1)

    def test_create_study_buttons_shown_if_allowed(self):
        self.client.force_login(self.lab_researcher)
        assign_perm(
            StudyPermission.READ_STUDY_DETAILS.codename, self.lab_researcher, self.study
        )
        list_view_response = self.client.get(reverse("exp:study-list"))
        self.assertIn(
            "Create Study",
            list_view_response.content.decode("utf-8"),
            "Create Study button not displayed on study list view",
        )
        detail_view_response = self.client.get(
            reverse("exp:study-detail", kwargs={"pk": self.study.pk})
        )
        self.assertIn(
            "Clone Study",
            detail_view_response.content.decode("utf-8"),
            "Clone Study button not displayed on study detail view",
        )

    def test_create_study_buttons_not_shown_if_not_allowed(self):
        assign_perm(
            StudyPermission.READ_STUDY_DETAILS.codename, self.lab_researcher, self.study
        )
        sandbox_lab = Lab.objects.get(name="Sandbox lab")
        sandbox_lab.guest_group.user_set.remove(self.lab_researcher)
        self.client.force_login(self.lab_researcher)
        self.assertFalse(
            self.lab_researcher.can_create_study(),
            "Researcher can_create_study function returns true after removing perms",
        )
        list_view_response = self.client.get(reverse("exp:study-list"))
        self.assertNotIn(
            "Create Study",
            list_view_response.content.decode("utf-8"),
            "Create Study button displayed on study list view",
        )
        detail_view_response = self.client.get(
            reverse("exp:study-detail", kwargs={"pk": self.study.pk})
        )
        self.assertNotIn(
            "Clone Study",
            detail_view_response.content.decode("utf-8"),
            "Clone Study button displayed on study detail view",
        )


# TODO: StudyCreateView
# - check user has to be in a lab with perms to create study to get
# TODO: StudyUpdateView
# - check user has to be researcher and have edit perms on study details to get
# - check posting change works
# - check invalid metadata not saved
# - check can't change lab to one you're not in, or at all w/o perms to change lab
# TODO: StudyListView
# - check can get as researcher only
# - check you see exactly studies you have view details perms for
# TODO: StudyDetailView
# - check can get as researcher only
# - check correct links are shown given perms
# - [postpone checks of POST which will be refactored]
# TODO: StudyPreviewProxyView
# - add checks analogous to preview detail view
# - check for correct redirect<|MERGE_RESOLUTION|>--- conflicted
+++ resolved
@@ -70,17 +70,8 @@
         self.study = G(
             Study,
             image=SimpleUploadedFile(
-<<<<<<< HEAD
-                name="fake_image.png",
-                content=open(
-                    f"{settings.BASE_DIR}{settings.STATIC_URL}images/pacifier.png", "rb"
-                ).read(),
-                content_type="image/png",
-            ),  # we could also pass fill_nullable_fields=True
-=======
                 name="small.gif", content=small_gif, content_type="image/gif"
             ),
->>>>>>> df97ad33
             # See: https://django-dynamic-fixture.readthedocs.io/en/latest/data.html#fill-nullable-fields
             creator=self.study_admin,
             shared_preview=False,
